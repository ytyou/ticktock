/*
    TickTock is an open-source Time Series Database, maintained by
    Yongtao You (yongtao.you@gmail.com) and Yi Lin (ylin30@gmail.com).

    This program is free software: you can redistribute it and/or modify
    it under the terms of the GNU General Public License as published by
    the Free Software Foundation, either version 3 of the License, or
    (at your option) any later version.

    This program is distributed in the hope that it will be useful,
    but WITHOUT ANY WARRANTY; without even the implied warranty of
    MERCHANTABILITY or FITNESS FOR A PARTICULAR PURPOSE.  See the
    GNU General Public License for more details.

    You should have received a copy of the GNU General Public License
    along with this program.  If not, see <https://www.gnu.org/licenses/>.
 */

#include <cstdio>
#include <vector>
#include <errno.h>
#include <fcntl.h>
#include <glob.h>
#include <inttypes.h>
#include <unistd.h>
#include <sys/mman.h>
#include <sys/stat.h>
#include "compress.h"
#include "page.h"
#include "type.h"
#include "utils.h"


using namespace tt;

int g_dump_all = false;
int g_dump_data = -1;
int g_dump_info = false;
std::string g_data_file;


void
find_matching_files(std::string& pattern, std::vector<std::string>& files)
{
    glob_t result;

    glob(pattern.c_str(), GLOB_TILDE, nullptr, &result);

    for (unsigned int i = 0; i < result.gl_pathc; i++)
    {
        files.push_back(std::string(result.gl_pathv[i]));
    }

    globfree(&result);
}

char *
open_mmap(std::string& file_name, int& fd, size_t& size)
{
    struct stat sb;

    fd = open(file_name.c_str(), O_RDONLY, S_IRUSR|S_IWUSR|S_IRGRP|S_IROTH);

    if (fd == -1)
    {
        printf("failed to open file %s, errno = %d\n", file_name.c_str(), errno);
        return nullptr;
    }

    if (fstat(fd, &sb) == -1)
    {
        printf("failed to fstat file %s, errno = %d\n", file_name.c_str(), errno);
        return nullptr;
    }

    if (0 == sb.st_size)
    {
        printf("fstat returned 0 size\n");
        return nullptr;
    }

    size = sb.st_size;

    char *base = (char*) mmap64(nullptr,
                                size,
                                PROT_READ,
                                MAP_PRIVATE,
                                fd,
                                0);

    if (base == MAP_FAILED)
    {
        printf("failed to mmap64, errno = %d\n", errno);
        return nullptr;
    }

    return base;
}

void
close_mmap(int fd, char *base, size_t size)
{
    if (base != nullptr) munmap(base, size);
    if (fd != -1) close(fd);
}

void
dump_tsdb_header(struct tsdb_header *tsdb_header)
{
    printf("TSDB: (major=%d, minor=%d, page_size=%u, page_cnt=%d, head_idx=%d, page_idx=%d, start=%" PRIu64 ", end=%" PRIu64 ", actual_cnt=%d, flags=0x%x)\n",
        tsdb_header->m_major_version, tsdb_header->m_minor_version,
        tsdb_header->m_page_size,
        tsdb_header->m_page_count, tsdb_header->m_header_index,
        tsdb_header->m_page_index, tsdb_header->m_start_tstamp,
        tsdb_header->m_end_tstamp, tsdb_header->m_actual_pg_cnt, tsdb_header->m_flags);
    g_tstamp_resolution_ms = tsdb_header->is_millisecond();
}

void
dump_page_info_headers(struct tsdb_header *tsdb_header)
{
    struct page_info_on_disk *page_infos =
        (struct page_info_on_disk *) ((char*)tsdb_header + sizeof(struct tsdb_header));

    float total_util = 0.0;

    for (int i = 0; i < tsdb_header->m_header_index; i++)
    {
        struct page_info_on_disk *info = &page_infos[i];
        PageSize cursor = info->m_cursor;
        if (info->m_start > 0) cursor++;
        float util = (float)cursor/(float)info->m_size;
        printf("INFO(%4d): (offset=%d, size=%d, cursor=%d, start=%d, page_idx=%d, from=%d, to=%d, flags=%x, pctused=%.2f)\n",
            i, info->m_offset, info->m_size, info->m_cursor, info->m_start,
            info->m_page_index, info->m_tstamp_from, info->m_tstamp_to, info->m_flags, util);
        total_util += util;
    }

    if (tsdb_header->m_header_index != 0)
        printf("Average page utilization = %.2f\n", total_util/tsdb_header->m_header_index);
}

void
dump_data(struct tsdb_header *tsdb_header, int header_index)
{
    struct page_info_on_disk *page_infos =
        (struct page_info_on_disk *) ((char*)tsdb_header + sizeof(struct tsdb_header));

    struct page_info_on_disk *info = &page_infos[header_index];
    int page_idx = info->m_page_index;
    int version = info->is_out_of_order() ? 0 : tsdb_header->get_compressor_version();
    Compressor *compressor = Compressor::create(version);
<<<<<<< HEAD
    uint8_t *base = ((uint8_t*)tsdb_header) + page_idx*g_page_size + info->m_offset;
=======
    uint8_t *base = ((uint8_t*)tsdb_header) + page_idx*tsdb_header->m_page_size + info->m_offset;
>>>>>>> 1876a45a
    compressor->init(tsdb_header->m_start_tstamp, base, info->m_size);
    CompressorPosition position(info);
    DataPointVector dps;
    compressor->restore(dps, position, nullptr);
    printf("dps.size() == %d, pos.offset = %d, pos.start = %d, index = %d, ooo = %s, range = (%u, %u)\n",
        (int)dps.size(), position.m_offset, position.m_start, header_index, info->is_out_of_order()?"true":"false",
        info->m_tstamp_from, info->m_tstamp_to);
    for (auto& dp: dps) printf("ts = %" PRIu64 ", value = %.2f\n", dp.first, dp.second);
    delete compressor;
}

void
dump_all_data(struct tsdb_header *tsdb_header)
{
    for (int i = 0; i < tsdb_header->m_header_index; i++)
    {
        dump_data(tsdb_header, i);
    }
}

void
inspect(char *base)
{
    struct tsdb_header *tsdb_header = (struct tsdb_header *) base;

    dump_tsdb_header(tsdb_header);

    //if (g_dump_info || g_dump_all)
    if (g_dump_info)
    {
        dump_page_info_headers(tsdb_header);
    }

    if (g_dump_all)
    {
        dump_all_data(tsdb_header);
    }
    else if (g_dump_data >= 0)
    {
        dump_data(tsdb_header, g_dump_data);
    }
}

static int
process_cmdline_opts(int argc, char *argv[])
{
    int c;

    while ((c = getopt(argc, argv, "?ad:hp:")) != -1)
    {
        switch (c)
        {
            case 'a':
                g_dump_all = true;
                break;

            case 'd':
                g_data_file.assign(optarg);
                break;

            case 'h':
                g_dump_info = true;
                break;

            case 'p':
                g_dump_data = std::atoi(optarg);
                break;

            case '?':
                if (optopt == 'd')
                {
                    fprintf(stderr, "Option -d requires a data file (or pattern).\n");
                }
                else if (optopt == 'p')
                {
                    fprintf(stderr, "Option -p requires a page header index.\n");
                }
                else
                {
                    fprintf(stderr, "Usage: %s [-ah] [-p <header-index>] [-d] <data_file>\n", argv[0]);
                }
                return 1;
            default:
                return 2;
        }
    }

    if ((optind + 1) == argc)
    {
        g_data_file.assign(argv[optind]);
    }

    return 0;
}

int
main(int argc, char *argv[])
{
    if (process_cmdline_opts(argc, argv) != 0)
        return 1;

    if (g_data_file.empty())
    {
        fprintf(stderr, "-d <data-file> option is required and missing\n");
        return 2;
    }

    std::string data_file_pattern(g_data_file);

    std::vector<std::string> files;
    find_matching_files(data_file_pattern, files);

    for (std::string& file: files)
    {
        if (ends_with(file, ".meta") || ends_with(file, ".part"))
            continue;

        printf("Inspecting %s...\n", file.c_str());

        int fd;
        size_t size;
        char *base = open_mmap(file, fd, size);

        if (base != nullptr)
            inspect(base);

        close_mmap(fd, base, size);
    }

    return 0;
}<|MERGE_RESOLUTION|>--- conflicted
+++ resolved
@@ -150,11 +150,7 @@
     int page_idx = info->m_page_index;
     int version = info->is_out_of_order() ? 0 : tsdb_header->get_compressor_version();
     Compressor *compressor = Compressor::create(version);
-<<<<<<< HEAD
-    uint8_t *base = ((uint8_t*)tsdb_header) + page_idx*g_page_size + info->m_offset;
-=======
     uint8_t *base = ((uint8_t*)tsdb_header) + page_idx*tsdb_header->m_page_size + info->m_offset;
->>>>>>> 1876a45a
     compressor->init(tsdb_header->m_start_tstamp, base, info->m_size);
     CompressorPosition position(info);
     DataPointVector dps;
