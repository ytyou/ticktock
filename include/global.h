/*
    TickTock is an open-source Time Series Database, maintained by
    Yongtao You (yongtao.you@gmail.com) and Yi Lin (ylin30@gmail.com).

    This program is free software: you can redistribute it and/or modify
    it under the terms of the GNU General Public License as published by
    the Free Software Foundation, either version 3 of the License, or
    (at your option) any later version.

    This program is distributed in the hope that it will be useful,
    but WITHOUT ANY WARRANTY; without even the implied warranty of
    MERCHANTABILITY or FITNESS FOR A PARTICULAR PURPOSE.  See the
    GNU General Public License for more details.

    You should have received a copy of the GNU General Public License
    along with this program.  If not, see <https://www.gnu.org/licenses/>.
 */

#pragma once

#include <string>
#include <atomic>
#include <thread>


namespace tt
{


#define TT_MAJOR_VERSION    0
<<<<<<< HEAD
#define TT_MINOR_VERSION    4
#define TT_PATCH_VERSION    4
=======
#define TT_MINOR_VERSION    5
#define TT_PATCH_VERSION    0
>>>>>>> 1876a45a

class HttpServer;
class TcpServer;
class UdpServer;

extern const char* const EMPTY_STRING;
extern std::string EMPTY_STD_STRING;
extern const char* const METRIC_TAG_NAME;
extern const char* const HOST_TAG_NAME;
extern const char* const TYPE_TAG_NAME;
extern const std::string WHITE_SPACES;
extern std::string g_config_file;
extern std::string g_host_name;
extern thread_local std::string g_thread_id;
extern HttpServer *http_server_ptr;
extern TcpServer *tcp_server_ptr;
extern UdpServer *udp_server_ptr;
extern long int g_page_size;
extern const long int g_sys_page_size;
extern bool g_opt_reuse_port;       // reuse port when bind()?
extern bool g_tstamp_resolution_ms;
extern bool g_cluster_enabled;
extern bool g_self_meter_enabled;
extern std::atomic<bool> g_shutdown_requested;
extern std::atomic<std::thread::id> g_handler_thread_id;


}<|MERGE_RESOLUTION|>--- conflicted
+++ resolved
@@ -28,13 +28,8 @@
 
 
 #define TT_MAJOR_VERSION    0
-<<<<<<< HEAD
-#define TT_MINOR_VERSION    4
-#define TT_PATCH_VERSION    4
-=======
 #define TT_MINOR_VERSION    5
 #define TT_PATCH_VERSION    0
->>>>>>> 1876a45a
 
 class HttpServer;
 class TcpServer;
