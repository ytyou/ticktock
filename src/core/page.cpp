/*
    TickTock is an open-source Time Series Database, maintained by
    Yongtao You (yongtao.you@gmail.com) and Yi Lin (ylin30@gmail.com).

    This program is free software: you can redistribute it and/or modify
    it under the terms of the GNU General Public License as published by
    the Free Software Foundation, either version 3 of the License, or
    (at your option) any later version.

    This program is distributed in the hope that it will be useful,
    but WITHOUT ANY WARRANTY; without even the implied warranty of
    MERCHANTABILITY or FITNESS FOR A PARTICULAR PURPOSE.  See the
    GNU General Public License for more details.

    You should have received a copy of the GNU General Public License
    along with this program.  If not, see <https://www.gnu.org/licenses/>.
 */

#include <cassert>
#include <cmath>
#include <cstdint>
#include <cstring>
#include <fcntl.h>
#include <string>
#include <stdexcept>
#include <unistd.h>
#include <sys/mman.h>
#include <sys/stat.h>
#include "compress.h"
#include "config.h"
#include "fd.h"
#include "memmgr.h"
#include "meter.h"
#include "page.h"
#include "tsdb.h"
#include "logger.h"


namespace tt
{


std::atomic<int32_t> PageManager::m_total{0};


PageInfo::PageInfo() :
    m_page_mgr(nullptr),
    m_compressor(nullptr),
    m_header(nullptr)
{
}

bool
PageInfo::is_full() const
{
    if (m_compressor != nullptr)
    {
        return m_compressor->is_full();
    }
    else
    {
        ASSERT(m_header != nullptr);
        return m_header->is_full();
    }
}

bool
PageInfo::is_empty() const
{
    if (m_compressor != nullptr)
    {
        return m_compressor->is_empty();
    }
    else
    {
        ASSERT(m_header != nullptr);
        return m_header->is_empty();
    }
}

PageInfo *
PageInfo::flush()
{
    if (m_compressor == nullptr)
        return nullptr;

    persist();

    /* TODO: Is this needed?
    int rc = msync(m_pages, size, (sync?MS_SYNC:MS_ASYNC));

    if (rc == -1)
    {
        Logger::info("Failed to flush file %s, errno = %d", m_file_name.c_str(), errno);
    }
    */

    // Skip this if m_offset != 0. madvise() can only be done when address is
    // aligned perfectly along 4K.
    if (m_header->m_offset == 0)
    {
        int rc = madvise(get_page(), g_page_size, MADV_DONTNEED);
        if (rc == -1)
            Logger::info("Failed to madvise(DONTNEED), page = %p, errno = %d", get_page(), errno);
    }

    if (is_full())
        recycle();

    return nullptr;
}

void
PageInfo::shrink_to_fit()
{
    persist();
    m_header->m_size = m_header->m_cursor;
    ASSERT(m_header->m_size != 0);
    if (m_header->m_start != 0) m_header->m_size++;
    if (m_page_mgr->get_compressor_version() == 0) m_header->m_size *= 16;
    m_header->set_full(true);
    flush();
}

void
PageInfo::reset()
{
    ASSERT(m_compressor != nullptr);
    //ASSERT(m_page_mgr == nullptr);

    //m_id = 0;
    //m_page_index = 0;
    //m_compressor->init(range.get_from(), reinterpret_cast<uint8_t*>(m_page), m_size);
    // TODO: should call m_compressor->reset() or m_compressor->init()
    m_compressor->recycle();
}

bool
PageInfo::recycle()
{
    if (m_compressor != nullptr)
    {
        MemoryManager::free_recyclable(m_compressor);
        m_compressor = nullptr;
    }

    return true;
}

// initialize a PageInfo that represent a page on disk;
// this is a new page, so we will not read page_info_on_disk;
void
PageInfo::init_for_disk(PageManager *pm, struct page_info_on_disk *header, PageCount page_idx, PageSize size, bool is_ooo)
{
    ASSERT(pm != nullptr);
    ASSERT(header != nullptr);
    ASSERT(size > 1);

    m_header = header;
    const TimeRange& range = pm->get_time_range();
    m_time_range.init(range.get_to(), range.get_from());    // empty range
    m_header->init(range);
    m_header->set_out_of_order(is_ooo);
    m_header->m_page_index = page_idx;
    m_header->m_offset = 0;
    m_header->m_size = size;
    ASSERT(m_header->m_size != 0);
    m_page_mgr = pm;
    //set_page();
    m_compressor = nullptr;
}

// initialize a PageInfo that represent a page on disk
// 'id': global id
void
PageInfo::init_from_disk(PageManager *pm, struct page_info_on_disk *header)
{
    ASSERT(pm != nullptr);
    ASSERT(header != nullptr);
    ASSERT(pm->is_open());

    m_page_mgr = pm;
    m_header = header;
    m_compressor = nullptr;
    Timestamp start = pm->get_time_range().get_from();
    m_time_range.init(m_header->m_tstamp_from + start, m_header->m_tstamp_to + start);
    ASSERT(pm->get_time_range().contains(m_time_range));
}

/* 'range' should be the time range of the Tsdb.
 */
void
PageInfo::setup_compressor(const TimeRange& range, int compressor_version)
{
    if (m_compressor != nullptr)
    {
        MemoryManager::free_recyclable(m_compressor);
        m_compressor = nullptr;
    }

    ASSERT(m_header != nullptr);

    if (m_header->is_out_of_order())
    {
        m_compressor =
            (Compressor*)MemoryManager::alloc_recyclable(RecyclableType::RT_COMPRESSOR_V0);
    }
    else
    {
        RecyclableType type =
            (RecyclableType)(compressor_version + RecyclableType::RT_COMPRESSOR_V0);
        m_compressor = (Compressor*)MemoryManager::alloc_recyclable(type);
    }

    m_compressor->init(range.get_from(), reinterpret_cast<uint8_t*>(get_page()), m_header->m_size);
}

void
PageInfo::ensure_dp_available(DataPointVector *dps)
{
    if (m_compressor != nullptr) return;

    ASSERT(m_page_mgr->is_open());
    Meter meter(METRIC_TICKTOCK_PAGE_RESTORE_TOTAL_MS);

    CompressorPosition position(m_header);
    setup_compressor(m_page_mgr->get_time_range(), m_page_mgr->get_compressor_version());
    if (dps == nullptr)
    {
        DataPointVector v;
        v.reserve(700);
        m_compressor->restore(v, position, nullptr);
    }
    else
    {
        m_compressor->restore(*dps, position, nullptr);
    }
    ASSERT(m_page_mgr->get_time_range().contains(m_time_range));
}

void
PageInfo::persist(bool copy_data)
{
    if (m_compressor == nullptr) return;

    // write data
    CompressorPosition position;
    m_compressor->save(position);
    // only version 0 compressor needs saving
    if ((m_compressor->get_version() == 0) || copy_data)
        m_compressor->save((uint8_t*)get_page()); // copy content to mmap file

    // write header
    //struct page_info_on_disk *piod = m_page_mgr->get_page_info_on_disk(m_id);
    ASSERT(m_header != nullptr);
    Timestamp start = m_page_mgr->get_time_range().get_from();
    ASSERT(start <= m_time_range.get_from());

    m_header->init(position.m_offset,
                   position.m_start,
                   m_compressor->is_full(),
                   m_time_range.get_from() - start,
                   m_time_range.get_to() - start);

    Logger::info("Writing to page #%d in file %s",
        (int)get_page_index(),
        m_page_mgr->get_file_name().c_str());
}

// Append this page after 'dst' inside the same physical page;
// This is done during compaction.
void
PageInfo::merge_after(PageInfo *dst)
{
    ASSERT(dst != nullptr);
    //ASSERT(m_page_mgr == dst->m_page_mgr);
    //ASSERT(m_id > dst->m_id);
    ASSERT(m_compressor != nullptr);
    ASSERT(dst->m_compressor != nullptr);

    m_header->m_page_index = dst->m_header->m_page_index;
    m_header->m_offset = dst->m_header->m_offset + dst->m_header->m_size;
    m_header->m_size = m_compressor->size();
    //set_page();
    persist(true);
    m_compressor->rebase(static_cast<uint8_t*>(get_page()));
}

void
PageInfo::copy_from(PageInfo *src)
{
    ASSERT(m_compressor != nullptr);

    // copy data
    CompressorPosition position;
    src->m_compressor->save(position);
    // src->m_compressor->save((uint8_t*)get_page()); // Don't copy to mmap.
    src->m_compressor->save(m_page_mgr->get_file_id());

    // write header
    Timestamp start = m_page_mgr->get_time_range().get_from();

    m_header->init(position.m_offset,
                   position.m_start,
                   src->m_compressor->is_full(),
                   src->m_time_range.get_from() - start,
                   src->m_time_range.get_to() - start);

    if (m_header->m_offset == 0)
    {
        int rc = madvise(get_page(), g_page_size, MADV_DONTNEED);
        if (rc == -1)
            Logger::info("Failed to madvise(DONTNEED), page = %p, errno = %d", get_page(), errno);
    }

    if (is_full())
        recycle();
}

void
PageInfo::copy_to(PageCount dst_id)
{
    //ASSERT(m_id > dst_id);
    ASSERT(m_compressor != nullptr);

    m_header->m_page_index = dst_id;
    m_header->m_offset = 0;
    m_header->m_size = m_compressor->size();
    //set_page();
    persist(true);
    m_compressor->rebase(static_cast<uint8_t*>(get_page()));
}

PageCount
PageInfo::get_id() const
{
    ASSERT(m_page_mgr != nullptr);
    return m_page_mgr->calc_page_info_index(m_header);
}

PageCount
PageInfo::get_file_id() const
{
    ASSERT(m_page_mgr != nullptr);
    return m_page_mgr->get_id();
}

int
PageInfo::get_page_order() const
{
    return (get_file_id() * m_page_mgr->get_page_count()) + m_header->m_page_index;
}

void *
PageInfo::get_page()
{
    uint8_t *first_page = m_page_mgr->get_first_page();
    ASSERT(first_page != nullptr);
    PageCount idx = m_header->m_page_index;
    return static_cast<void*>(first_page + (idx * g_page_size) + m_header->m_offset);
}

Timestamp
PageInfo::get_last_tstamp() const
{
    ASSERT(m_compressor != nullptr);
    //ASSERT(m_page_mgr->get_time_range().in_range(m_compressor->get_last_tstamp()));
    return m_compressor->get_last_tstamp();
}

bool
PageInfo::add_data_point(Timestamp tstamp, double value)
{
    if (m_compressor == nullptr) return false;
    //ASSERT(m_page_mgr->get_time_range().in_range(tstamp));
    bool success = m_compressor->compress(tstamp, value);
    if (success) m_time_range.add_time(tstamp);
    return success;
}

void
PageInfo::get_all_data_points(DataPointVector& dps)
{
    if (m_compressor != nullptr) m_compressor->uncompress(dps);
}

int
PageInfo::get_dp_count() const
{
    return (m_compressor == nullptr) ? 0 : m_compressor->get_dp_count();
}

const char *
PageInfo::c_str(char *buff) const
{
    std::snprintf(buff, c_size(), "idx=%d is_ooo=%d comp=%p",
        m_header->m_page_index, m_header->is_out_of_order(), m_compressor);
    return buff;
}


// initialize a PageInfo that represent a page on disk;
// this is a new page, so we will not read page_info_on_disk;
void
PageInfoInMem::init_for_memory(PageManager *pm, Tsdb *tsdb, PageSize size, bool is_ooo)
{
    ASSERT(pm != nullptr);
    ASSERT(tsdb != nullptr);
    ASSERT(size > 1);

    m_tsdb = tsdb;
    m_header = &m_page_header;
    const TimeRange& range = pm->get_time_range();
    m_time_range.init(range.get_to(), range.get_from());    // empty range
    m_header->init(range);
    m_header->set_out_of_order(is_ooo);
    m_header->m_offset = 0;
    m_header->m_size = size;
    ASSERT(m_header->m_size != 0);
    m_page_mgr = pm;
    m_compressor = nullptr;
    m_page = malloc(size);
    ASSERT(m_page != nullptr);
}

PageInfo *
PageInfoInMem::flush()
{
    PageInfo *info = m_tsdb->get_free_page_on_disk(m_header->is_out_of_order());
    info->copy_from(this);
    if (m_page != nullptr)
    {
        free(m_page);
        m_page = nullptr;
    }
    Logger::info("Writing to page #%d in file %s",
        (int)info->get_page_index(),
        m_page_mgr->get_file_name().c_str());
    return info;
}


PageManager::PageManager(TimeRange& range, PageCount id, bool temp) :
    m_major_version(TT_MAJOR_VERSION),
    m_minor_version(TT_MINOR_VERSION),
    m_compacted(false),
    m_time_range(range),
    m_id(id),
    m_fd(-1)
{
    m_file_name = Tsdb::get_file_name(range, std::to_string(m_id), temp);
    m_compressor_version =
        Config::get_int(CFG_TSDB_COMPRESSOR_VERSION, CFG_TSDB_COMPRESSOR_VERSION_DEF);

    PageCount page_count =
        Config::get_int(CFG_TSDB_PAGE_COUNT, CFG_TSDB_PAGE_COUNT_DEF);
    m_total_size = (TsdbSize)page_count * (TsdbSize)g_page_size;
    m_header_size = (TsdbSize)calc_first_page_info_index(page_count) * (TsdbSize)g_page_size;

    bool is_new = open_mmap(page_count);

    if (m_pages == nullptr)
        throw std::runtime_error("Failed to create data file in page manager.");
        //return; // failed to open

    if (is_new)
    {
        init_headers(); // zero-out headers
    }
    else
    {
        // In the case of abnormal shutdown, there's a chance m_page_index was
        // persisted, but the latest page_info_on_disk was not. In that case,
        // we need to discard those pages to avoid corrupted data.
        int id = *m_header_index;
        PageCount page_idx = *m_page_index;

        for (id--; id >= 0; id--)
        {
            struct page_info_on_disk *info = get_page_info_on_disk(id);

            if (info->m_page_index != 0)
            {
                page_idx = info->m_page_index + 1;
                break;
            }
        }

        if ((++id) != *m_header_index)
        {
            Logger::warn("Last %d pages are not initialized, will be discarded",
                (*m_header_index)-id);
            *m_header_index = id;
            *m_page_index = page_idx;
            ASSERT(*m_page_index <= *m_actual_pg_cnt);
        }
    }
}

PageManager::~PageManager()
{
    close_mmap();
}

void
PageManager::init_headers()
{
    ASSERT(m_page_count != nullptr);
    ASSERT(m_page_info != nullptr);

    size_t size = (*m_page_count) * sizeof(struct page_info_on_disk);
    std::memset((void*)m_page_info, 0, size);
    msync((void*)m_page_info, size, MS_SYNC);
}

bool
PageManager::reopen()
{
    if (m_pages == nullptr)
        open_mmap(0);   // the parameter is unused since this file exists
    return (m_pages != nullptr);
}

PageCount
PageManager::calc_first_page_info_index(PageCount page_count)
{
    return std::ceil((page_count * sizeof(struct page_info_on_disk) + (sizeof(struct tsdb_header))) / (double)g_page_size);
}

bool
PageManager::open_mmap(PageCount page_count)
{
    struct stat sb;
    bool is_new = ! file_exists(m_file_name);

    Logger::debug("Trying to open file %s...", m_file_name.c_str());
    m_fd = open(m_file_name.c_str(), O_CREAT|O_RDWR, S_IRUSR|S_IWUSR|S_IRGRP|S_IROTH);
    m_fd = FileDescriptorManager::dup_fd(m_fd, FileDescriptorType::FD_FILE);

    if (m_fd == -1)
    {
        Logger::error("Failed to open file %s, errno = %d", m_file_name.c_str(), errno);
        return false;
    }

    if (fstat(m_fd, &sb) == -1)
    {
        Logger::error("Failed to fstat file %s, errno = %d", m_file_name.c_str(), errno);
        return false;
    }

    if ((0 != sb.st_size) && (m_total_size != sb.st_size))
    {
        m_total_size = sb.st_size;
    }

    Logger::debug("File size: %" PRIu64, m_total_size);

    int rc = ftruncate(m_fd, m_total_size);

    if (rc != 0)
    {
        Logger::error("Failed to resize file %s, errno = %d", m_file_name.c_str(), errno);
        return false;
    }

    m_pages = mmap64(nullptr,
                     m_header_size, // only mmap header since data pages are appended using file IO,
                     PROT_READ | PROT_WRITE,
                     MAP_SHARED,
                     m_fd,
                     0);

    if (m_pages == MAP_FAILED)
    {
        Logger::error("Failed to mmap file %s, errno = %d", m_file_name.c_str(), errno);
        m_pages = nullptr;

        if (m_fd > 0)
        {
            close(m_fd);
            m_fd = -1;
        }

        if (is_new)
        {
            // Meta file not ready yet. Delete the data file to be safe.
            if (rm_file(m_file_name.c_str()) == 0)
            {
                Logger::info("Due to mmap failure, remove newly created file %s", m_file_name.c_str());
            }
            else
            {
                Logger::error("Mmap fails, but unable to remove newly created file %s", m_file_name.c_str());
            }
        }
        return false;
    }

    // TODO: use either MADV_RANDOM or MADV_SEQUENTIAL,
    //       based on the same settings in the config that
    //       determines whether we use in-memory buffer or not.
    rc = madvise(m_pages, m_header_size, MADV_SEQUENTIAL);

    if (rc != 0)
        Logger::info("Failed to madvise(RANDOM), page = %p, errno = %d", m_pages, errno);

    struct tsdb_header *header = reinterpret_cast<struct tsdb_header*>(m_pages);

    m_page_count = &(header->m_page_count);
    m_page_index = &(header->m_page_index);
    m_header_index = &(header->m_header_index);
    m_actual_pg_cnt = &(header->m_actual_pg_cnt);

    m_page_info = reinterpret_cast<struct page_info_on_disk*>(static_cast<char*>(m_pages)+(sizeof(struct tsdb_header)));

    if (sb.st_size == 0)
    {
        // new file
        header->m_major_version = m_major_version;
        header->m_minor_version = m_minor_version;
        header->m_start_tstamp = m_time_range.get_from();
        header->m_end_tstamp = m_time_range.get_to();
        header->set_compacted(m_compacted);
        header->set_compressor_version(m_compressor_version);
        header->set_millisecond(g_tstamp_resolution_ms);
        *m_page_count = page_count;
        *m_page_index = calc_first_page_info_index(page_count);
        *m_header_index = 0;
        *m_actual_pg_cnt = page_count;
        ASSERT(*m_page_index <= *m_actual_pg_cnt);

<<<<<<< HEAD
=======
        
>>>>>>> 4d4bcbf9
        // We need to move file cursor to the beginning of the first data page.
        // So we can start to append data page when data pages are full.
        PageCount header_bytes = (*m_page_index) * g_page_size;
        if (lseek(m_fd, header_bytes, SEEK_SET) == -1)
        {
            perror("Error calling lseek() to go to the first data page in the file");
        }
    }
    else
    {
        if (m_major_version != header->m_major_version)
        {
            Logger::fatal("file major version: %d, our major version: %d",
                header->m_major_version, m_major_version);
        }

        if (m_minor_version != header->m_minor_version)
        {
            Logger::warn("file minor version: %d, our minor version: %d",
                header->m_minor_version, m_minor_version);
        }

        int compressor_version = header->get_compressor_version();

        if (m_compressor_version != compressor_version)
        {
            Logger::warn("file compressor version: %d, our compressor version: %d, switching to %d",
                compressor_version, m_compressor_version, compressor_version);
            m_compressor_version = compressor_version;
        }

        if (g_tstamp_resolution_ms != header->is_millisecond())
        {
            Logger::fatal("timestamp unit in config different than in data file");
            throw std::range_error("timestamp unit in config different than in data file");
        }

        m_compacted = header->is_compacted();
        m_total_size = (TsdbSize)*m_actual_pg_cnt * (TsdbSize)g_page_size;
        ASSERT(*m_page_index <= *m_actual_pg_cnt);

        // TODO: verify time range in the header. It should agree with our m_time_range!
    }

    m_total++;
    ASSERT(m_total > 0);
    Logger::debug("page count = %d", *m_page_count);
    Logger::debug("page index = %d", *m_page_index);
    return is_new;
}

void
PageManager::close_mmap()
{
    if (m_pages != nullptr)
    {
        // TODO: Do we need to do a flush first?
        munmap(m_pages, m_header_size);
        m_pages = nullptr;

        if (m_fd > 0)
        {
            close(m_fd);
            m_fd = -1;
        }

        // these need to be invalidated
        m_page_count = nullptr;
        m_page_index = nullptr;
        m_header_index = nullptr;
        m_page_info = nullptr;
        m_total--;
        ASSERT(m_total >= 0);
    }
}

struct page_info_on_disk *
PageManager::get_page_info_on_disk(PageCount index)
{
    ASSERT(m_page_count != nullptr);
    ASSERT(index < (*m_page_count));
    return &m_page_info[index];
}

PageInfo *
PageManager::get_free_page(Tsdb *tsdb, bool ooo)
{
    // TODO: return either get_free_page_in_mem() or get_free_page_on_disk(),
    //       based on settings in the config
    return get_free_page_in_mem(tsdb, ooo);
}

PageInfo *
PageManager::get_free_page_on_disk(Tsdb *tsdb, bool ooo)
{
    PageInfo *info =
        (PageInfo*)MemoryManager::alloc_recyclable(RecyclableType::RT_PAGE_INFO);

    if (info == nullptr)
    {
        // TODO: handle OOM
        Logger::fatal("Running out of memory!");
        return nullptr;
    }

    // get a new, unsed page from mmapped file
    std::lock_guard<std::mutex> guard(m_lock);

    if (((*m_page_index) < (*m_actual_pg_cnt)) && ((*m_header_index) < (*m_page_count)))
    {
        PageCount id = *m_header_index;
        PageCount page_idx = *m_page_index;
        struct page_info_on_disk *header = get_page_info_on_disk(id);
        info->init_for_disk(this, header, page_idx, g_page_size, ooo);
        info->setup_compressor(m_time_range, (ooo ? 0 : m_compressor_version));
        ASSERT(info->is_out_of_order() == ooo);

        (*m_page_index)++;
        (*m_header_index)++;
    }
    else
    {
        // TODO: need to open another mmapped file
        MemoryManager::free_recyclable(info);
        info = nullptr;
        Logger::debug("Running out of pages!");
    }

    ASSERT(*m_page_index <= *m_actual_pg_cnt);
    return info;
}

PageInfoInMem *
PageManager::get_free_page_in_mem(Tsdb *tsdb, bool ooo)
{
    PageInfoInMem *info =
        (PageInfoInMem*)MemoryManager::alloc_recyclable(RecyclableType::RT_PAGE_INFO_IN_MEM);

    if (info == nullptr)
    {
        // TODO: handle OOM
        Logger::fatal("Running out of memory!");
        return nullptr;
    }

    info->init_for_memory(this, tsdb, g_page_size, ooo);
    info->setup_compressor(m_time_range, (ooo ? 0 : m_compressor_version));

    return info;
}

PageInfo *
PageManager::get_free_page_for_compaction(Tsdb *tsdb)
{
    PageInfo *info =
        (PageInfo*)MemoryManager::alloc_recyclable(RecyclableType::RT_PAGE_INFO);

    if (info == nullptr)
    {
        // TODO: handle OOM
        Logger::fatal("Running out of memory!");
        return nullptr;
    }

    // get a new, unsed page from mmapped file
    std::lock_guard<std::mutex> guard(m_lock);

    if (((*m_page_index) < (*m_actual_pg_cnt)) && ((*m_header_index) < (*m_page_count)))
    {
        PageCount id = *m_header_index;
        PageCount page_idx = *m_page_index;

        struct page_info_on_disk *header = get_page_info_on_disk(id);
        info->init_for_disk(this, header, page_idx, g_page_size, false);

        (*m_header_index)++;

        if (id > 0)
        {
            // Check to see if last page is completely full.
            // If not, use the remaining space.
            struct page_info_on_disk *header = get_page_info_on_disk(id - 1);
            PageSize offset = header->m_offset + header->m_size;

            if ((g_page_size - offset) >= 12) // at least 12 bytes left
            {
                info->m_header->m_page_index = header->m_page_index;
                info->m_header->m_offset = offset;
                info->m_header->m_size = g_page_size - offset;
            }
            else
            {
                (*m_page_index)++;
                info->m_header->m_page_index = header->m_page_index + 1;
            }
        }

        info->setup_compressor(m_time_range, m_compressor_version);
    }
    else
    {
        // TODO: need to open another mmapped file
        MemoryManager::free_recyclable(info);
        info = nullptr;
        Logger::debug("Running out of pages!");
    }

    ASSERT(*m_page_index <= *m_actual_pg_cnt);
    return info;
}

// get an occupied mmapped page
PageInfo *
PageManager::get_the_page_on_disk(PageCount header_index)
{
    ASSERT(m_pages != nullptr);
    ASSERT(m_page_count != nullptr);

    if (*m_page_count <= header_index)
    {
        return nullptr;
    }

    PageInfo *info =
        (PageInfo*)MemoryManager::alloc_recyclable(RecyclableType::RT_PAGE_INFO);
    ASSERT(info != nullptr);
    struct page_info_on_disk *header = get_page_info_on_disk(header_index);
    ASSERT(header != nullptr);
    info->init_from_disk(this, header);
    return info;
}

PageCount
PageManager::calc_page_info_index(struct page_info_on_disk *piod) const
{
    ASSERT(piod >= m_page_info);
    PageCount idx = ((char*)piod - (char*)m_page_info) / sizeof(struct page_info_on_disk);
    ASSERT(m_page_count != nullptr);
    ASSERT(idx < (*m_page_count));
    return idx;
}

void
PageManager::flush(bool sync)
{
    if (m_pages == nullptr) return;

    ASSERT(m_page_index != nullptr);
    TsdbSize size = m_header_size;
    int rc = msync(m_pages, size, (sync?MS_SYNC:MS_ASYNC));

    if (rc == -1)
        Logger::info("Failed to flush file %s, errno = %d", m_file_name.c_str(), errno);

    rc = madvise(m_pages, size, MADV_DONTNEED);

    if (rc == -1)
    {
        Logger::info("Failed to madvise(DONTNEED), page = %p, size = %" PRIu64 ", errno = %d",
            m_pages, size, errno);
    }
}

void
PageManager::persist()
{
    if (m_pages == nullptr) return;

    ASSERT(m_page_index != nullptr);
    TsdbSize size = m_header_size;
    ASSERT(size <= m_total_size);
    msync(m_pages, size, MS_SYNC);
}

bool
PageManager::resize(TsdbSize old_size)
{
    ASSERT(m_fd != -1);

    if (old_size == m_total_size) return false;

    int rc = ftruncate(m_fd, m_total_size);

    if (rc != 0)
    {
        Logger::error("Failed to resize data file, errno = %d", errno);
        return false;
    }
/**
 *  Don't need to resize mmap since we always mmap the header.
 *
    void *pages = mremap(m_pages, old_size, m_total_size, 0);

    if (pages != m_pages)
    {
        Logger::error("Failed to resize data file, errno = %d, pages = %p", errno, pages);
        return false;
    }
*/
    return true;
}

void
PageManager::shrink_to_fit()
{
    TsdbSize old_total_size = m_total_size;
    PageCount id = *m_header_index - 1;
    struct page_info_on_disk *header = get_page_info_on_disk(id);
    PageCount last = header->m_page_index + 1;
    *m_actual_pg_cnt = last;
    ASSERT(*m_page_index <= *m_actual_pg_cnt);
    m_total_size = last * g_page_size;
    persist_compacted_flag(true);
    Logger::debug("shrink from %" PRIu64 " to %" PRIu64, old_total_size, m_total_size);
    resize(old_total_size);
}

void
PageManager::persist_compacted_flag(bool compacted)
{
    m_compacted = compacted;
    ASSERT(m_pages != nullptr);
    struct tsdb_header *header = reinterpret_cast<struct tsdb_header*>(m_pages);
    header->set_compacted(m_compacted);
}

double
PageManager::get_page_percent_used() const
{
    if ((m_page_index == nullptr) || (m_actual_pg_cnt == nullptr)) return 0.0;
    if (*m_actual_pg_cnt == 0) return 0.0;
    return ((double)*m_page_index / (double)*m_actual_pg_cnt) * 100.0;
}


}<|MERGE_RESOLUTION|>--- conflicted
+++ resolved
@@ -630,10 +630,6 @@
         *m_actual_pg_cnt = page_count;
         ASSERT(*m_page_index <= *m_actual_pg_cnt);
 
-<<<<<<< HEAD
-=======
-        
->>>>>>> 4d4bcbf9
         // We need to move file cursor to the beginning of the first data page.
         // So we can start to append data page when data pages are full.
         PageCount header_bytes = (*m_page_index) * g_page_size;
