/*
    TickTock is an open-source Time Series Database, maintained by
    Yongtao You (yongtao.you@gmail.com) and Yi Lin (ylin30@gmail.com).

    This program is free software: you can redistribute it and/or modify
    it under the terms of the GNU General Public License as published by
    the Free Software Foundation, either version 3 of the License, or
    (at your option) any later version.

    This program is distributed in the hope that it will be useful,
    but WITHOUT ANY WARRANTY; without even the implied warranty of
    MERCHANTABILITY or FITNESS FOR A PARTICULAR PURPOSE.  See the
    GNU General Public License for more details.

    You should have received a copy of the GNU General Public License
    along with this program.  If not, see <https://www.gnu.org/licenses/>.
 */

#include <fstream>
#include <cctype>
#include <cstdio>
#include <algorithm>
#include <cassert>
#include <dirent.h>
#include <functional>
#include <glob.h>
#include "admin.h"
#include "append.h"
#include "config.h"
#include "cp.h"
#include "memmgr.h"
#include "meter.h"
#include "timer.h"
#include "tsdb.h"
#include "part.h"
#include "logger.h"
#include "json.h"
#include "stats.h"
#include "utils.h"
#include "leak.h"


namespace tt
{


default_contention_free_shared_mutex Tsdb::m_tsdb_lock;
std::vector<Tsdb*> Tsdb::m_tsdbs;
static uint64_t tsdb_rotation_freq = 0;
//static thread_local std::unordered_map<const char*, Mapping*, hash_func, eq_func> thread_local_cache;
static thread_local tsl::robin_map<const char*, Mapping*, hash_func, eq_func> thread_local_cache;


Mapping::Mapping() :
    m_metric(nullptr),
    //m_tsdb(nullptr),
    m_partition(nullptr),
    m_ref_count(0)
{
}

void
Mapping::init(const char *name, Tsdb *tsdb)
{
    if (m_metric != nullptr)
        FREE(m_metric);

    m_metric = STRDUP(name);
    ASSERT(m_metric != nullptr);
    get_tsdb() = tsdb;
    m_partition = tsdb->get_partition(name);
    m_ref_count = 1;

    m_map.clear();
    m_map.rehash(16);
}

Mapping::~Mapping()
{
    if (m_metric != nullptr)
    {
        FREE(m_metric);
        m_metric = nullptr;
    }

    unload_no_lock();
}

void
Mapping::unload()
{
    WriteLock guard(m_lock);
    unload_no_lock();
}

void
Mapping::unload_no_lock()
{
    // More than one key could be mapped to the same
    // TimeSeries; so we need to dedup first to avoid
    // double free it.
    for (auto it = m_map.begin(); it != m_map.end(); it++)
    {
        const char *key = it->first;
        TimeSeries *ts = it->second;

        if (ts->get_key() == key)
            MemoryManager::free_recyclable(ts);
        else
            FREE((void*)key);
    }

    m_map.clear();
    get_tsdb() = nullptr;
}

void
Mapping::flush(bool accessed)
{
    ReadLock guard(m_lock);

    if (get_tsdb_const() == nullptr) return;

    for (auto it = m_map.begin(); it != m_map.end(); it++)
    {
        TimeSeries *ts = it->second;

        if (it->first == ts->get_key())
        {
            Logger::trace("Flushing ts: %T", ts);
            ts->flush(accessed);
        }
    }
}

bool
Mapping::recycle()
{
    if (m_metric != nullptr)
    {
        FREE(m_metric);
        m_metric = nullptr;
    }

    ASSERT(m_map.size() == 0);
    m_map.clear();
    get_tsdb() = nullptr;

    return true;
}

void
Mapping::set_check_point()
{
    WriteLock guard(m_lock);

    for (auto it = m_map.begin(); (it != m_map.end()) && (!g_shutdown_requested); it++)
    {
        TimeSeries *ts = it->second;
        ts->set_check_point();
    }
}

TimeSeries *
Mapping::get_ts(TagOwner& to)
{
    char buff[1024];
    to.get_ordered_tags(buff, sizeof(buff));

    TimeSeries *ts = nullptr;

    {
        ReadLock guard(m_lock);

        // work-around for possibly a bug in std::unordered_map
        if (m_map.bucket_count() != 0)
        {
            auto result = m_map.find(buff);
            if (result != m_map.end())
            {
                ts = result->second;
            }
        }
    }

    if (ts == nullptr)
    {
        WriteLock guard(m_lock);

        // work-around for possibly a bug in std::unordered_map
        if (m_map.bucket_count() == 0)
        {
            m_map.rehash(16);
            ASSERT(m_map.bucket_count() != 0);
        }
        else
        {
            auto result = m_map.find(buff);
            if (result != m_map.end())
            {
                ts = result->second;
            }
        }

        if (ts == nullptr)
        {
            ts = (TimeSeries*)MemoryManager::alloc_recyclable(RecyclableType::RT_TIME_SERIES);
            ts->init(m_metric, buff, to.get_cloned_tags(), get_tsdb(), false);
            m_map[ts->get_key()] = ts;
        }
    }

    return ts;
}

TimeSeries *
Mapping::get_ts2(DataPoint& dp)
{
    TimeSeries *ts = nullptr;
    char *raw_tags = dp.get_raw_tags();

    if (raw_tags != nullptr)
    {
        ReadLock guard(m_lock);
        auto result = m_map.find(raw_tags);
        if (result != m_map.end())
            ts = result->second;
    }

    if (ts == nullptr)
    {
        if (raw_tags != nullptr)
        {
            raw_tags = STRDUP(raw_tags);
            dp.parse_raw_tags();
            dp.set_raw_tags(raw_tags);
        }

        char buff[1024];
        dp.get_ordered_tags(buff, sizeof(buff));

        WriteLock guard(m_lock);

        // work-around for possibly a bug in std::unordered_map
        //if (m_map.bucket_count() == 0)
        //{
            //m_map.rehash(16);
            //ASSERT(m_map.bucket_count() != 0);
        //}
        //else
        {
            auto result = m_map.find(buff);
            if (result != m_map.end())
            {
                ts = result->second;
            }
        }

        if (ts == nullptr)
        {
            ts = (TimeSeries*)MemoryManager::alloc_recyclable(RecyclableType::RT_TIME_SERIES);
            ts->init(m_metric, buff, dp.get_cloned_tags(), get_tsdb(), false);
            m_map[ts->get_key()] = ts;
        }

        if (raw_tags != nullptr)
            m_map[raw_tags] = ts;
            //m_map[ts->add_raw_tags(raw_tags)] = ts;
    }

    return ts;
}

bool
Mapping::add(DataPoint& dp)
{
    TimeSeries *ts = get_ts2(dp);
    bool success;

    if (ts != nullptr)
    {
        success = ts->add_data_point(dp);
    }
    else
    {
        success = false;
    }

    return success;
}

bool
Mapping::add_data_point(DataPoint& dp, bool forward)
{
    bool success = true;

    if (m_partition == nullptr)
    {
        success = add(dp);
    }
    else
    {
        if (m_partition->is_local())
            success = add(dp);

        if (forward)
            success = m_partition->add_data_point(dp) && success;
    }

    return success;
}

// TODO: deprecate add_batch()
bool
Mapping::add_batch(DataPointSet& dps)
{
    TimeSeries *ts = get_ts(dps);
    bool success;

    if (ts != nullptr)
    {
        success = ts->add_batch(dps);
    }
    else
    {
        success = false;
    }

    return success;
}

void
Mapping::query_for_ts(Tag *tags, std::unordered_set<TimeSeries*>& tsv)
{
    ReadLock guard(m_lock);

    for (auto curr = m_map.begin(); curr != m_map.end(); curr++)
    {
        TimeSeries *ts = curr->second;
        if (curr->first != ts->get_key()) continue;

        bool match = true;

        for (Tag *tag = tags; tag != nullptr; tag = tag->next())
        {
            if (! Tag::match_value(ts->get_tags(), tag->m_key, tag->m_value))
            {
                match = false;
                break;
            }
        }

        if (match) tsv.insert(ts);
    }
}

void
Mapping::add_ts(Tsdb *tsdb, std::string& metric, std::string& keys, PageInfo *page_info)
{
    TimeSeries *ts;
    auto result = m_map.find(keys.c_str());

    if (result == m_map.end())
    {
        std::vector<std::string> tokens;
        tokenize(keys, tokens, ';');

        Tag *tags = nullptr;

        for (std::string token: tokens)
        {
            std::tuple<std::string,std::string> kv;
            tokenize(token, kv, '=');

            Tag *tag = (Tag*)MemoryManager::alloc_recyclable(RecyclableType::RT_KEY_VALUE_PAIR);
            tag->m_key = STRDUP(std::get<0>(kv).c_str());
            tag->m_value = STRDUP(std::get<1>(kv).c_str());
            tag->next() = tags;
            tags = tag;
        }

        ts = (TimeSeries*)MemoryManager::alloc_recyclable(RecyclableType::RT_TIME_SERIES);
        ts->init(metric.c_str(), keys.c_str(), tags, tsdb, tsdb->is_read_only());
        m_map[ts->get_key()] = ts;

    }
    else
    {
        ts = result->second;
    }

    ts->add_page_info(page_info);
}

int
Mapping::get_dp_count()
{
    int count = 0;
    //std::lock_guard<std::mutex> guard(m_lock);
    ReadLock guard(m_lock);

    for (auto it = m_map.begin(); it != m_map.end(); it++)
    {
        count += it->second->get_dp_count();
    }

    return count;
}

int
Mapping::get_ts_count()
{
    //std::lock_guard<std::mutex> guard(m_lock);
    ReadLock guard(m_lock);
    return m_map.size();
}

int
Mapping::get_page_count(bool ooo)
{
    int count = 0;
    ReadLock guard(m_lock);

    for (auto it = m_map.begin(); it != m_map.end(); it++)
    {
        count += it->second->get_page_count(ooo);
    }

    return count;
}


Tsdb::Tsdb(TimeRange& range, bool existing) :
    m_time_range(range),
    m_meta_file(Tsdb::get_file_name(range, "meta")),
    m_load_time(ts_now_sec()),
    m_partition_mgr(nullptr)
{
    ASSERT(g_tstamp_resolution_ms ? is_ms(range.get_from()) : is_sec(range.get_from()));

    m_map.rehash(16);
    m_mode = mode_of();
    if (m_mode & TSDB_MODE_READ_WRITE)
        m_page_mgrs.push_back(new PageManager(range, 0));
    m_partition_mgr = new PartitionManager(this, existing);

    Logger::debug("tsdb %T created (mode=%d)", &range, m_mode);
}

Tsdb::~Tsdb()
{
    unload();

    if (m_partition_mgr != nullptr)
    {
        delete m_partition_mgr;
        m_partition_mgr = nullptr;
    }
/*
    if (m_meta_file != nullptr)
    {
        std::fflush(m_meta_file);
        std::fclose(m_meta_file);
        m_meta_file = nullptr;
    }

    std::lock_guard<std::mutex> guard(m_lock);

    for (auto it = m_map.begin(); it != m_map.end(); it++)
    {
        Mapping *mapping = it->second;
        delete mapping;
    }

    m_map.clear();
*/
}

Tsdb *
Tsdb::create(TimeRange& range, bool existing)
{
    Tsdb *tsdb = new Tsdb(range, existing);

    if (tsdb->m_mode & TSDB_MODE_READ_WRITE)
    {
        tsdb->load_from_disk_no_lock();
    }
    else
    {
        // TODO: load read-only
        Logger::trace("tsdb %T mode is: %d", tsdb, tsdb->m_mode);
    }

    if (! existing)
    {
        const std::string& defs = Config::get_str(CFG_CLUSTER_PARTITIONS);

        if (! defs.empty())
        {
            // save partition config
            std::string part_file = Tsdb::get_file_name(tsdb->m_time_range, "part");
            ASSERT(! file_exists(part_file));
            std::FILE *f = std::fopen(part_file.c_str(), "w");
            std::fprintf(f, "%s\n", defs.c_str());
            std::fclose(f);
        }
    }

    // Caller already acquired the lock
    //WriteLock guard(m_tsdb_lock);
    m_tsdbs.push_back(tsdb);
    std::sort(m_tsdbs.begin(), m_tsdbs.end(), tsdb_less());

    return tsdb;
}

/* The following configurations determine what mode a Tsdb should be in.
 *   tsdb.archive.threshold - After this amount of time has passed, go into archive mode;
 *   tsdb.read_only.threshold - After this amount of time has passed, go into read-only mode;
 * The input 'count' is the ranking of the Tsdb among all Tsdbs.
 */
uint32_t
Tsdb::mode_of() const
{
    uint32_t mode = TSDB_MODE_NONE;
    Timestamp now = ts_now_sec();
    Timestamp threshold_sec =
        Config::get_time(CFG_TSDB_ARCHIVE_THRESHOLD, TimeUnit::SEC, CFG_TSDB_ARCHIVE_THRESHOLD_DEF);

    if (now < threshold_sec)
    {
        threshold_sec = now;
    }

    if (! m_time_range.older_than_sec(now - threshold_sec))
    {
        threshold_sec =
            Config::get_time(CFG_TSDB_READ_ONLY_THRESHOLD, TimeUnit::SEC, CFG_TSDB_READ_ONLY_THRESHOLD_DEF);

        if (now < threshold_sec)
        {
            threshold_sec = now;
        }

        if (m_time_range.older_than_sec(now - threshold_sec))
        {
            // read-only
            mode = TSDB_MODE_READ;
        }
        else
        {
            // read-write
            mode = TSDB_MODE_READ_WRITE;
        }
    }
    else
    {
        Logger::debug("mode_of: time_range=%T, now=%" PRIu64 ", mode=%x",
            &m_time_range, now, mode);
    }

    return mode;
}

std::string
Tsdb::get_partition_defs() const
{
    std::string part_file = Tsdb::get_file_name(m_time_range, "part");
    if (! file_exists(part_file)) return EMPTY_STD_STRING;

    std::FILE *f = std::fopen(part_file.c_str(), "r");
    char buff[1024];
    std::string defs;
    if (std::fgets(buff, sizeof(buff), f) != nullptr)
        defs.assign(buff);
    std::fclose(f);
    return defs;
}

/*
void
Tsdb::open_meta()
{
    std::string data_dir = Config::get_str(CFG_TSDB_DATA_DIR, CFG_TSDB_DATA_DIR_DEF);
    ASSERT(! data_dir.empty());
    std::string meta_file = Tsdb::get_file_name(m_time_range, "meta");

    int fd = open(meta_file.c_str(), O_CREAT|O_WRONLY|O_NONBLOCK, S_IRUSR|S_IWUSR|S_IRGRP|S_IROTH);

    if (fd == -1)
    {
        Logger::error("Failed to open file %s for writing: %d", meta_file.c_str(), errno);
    }
    else
    {
        m_meta_file = fdopen(fd, "a");

        if (m_meta_file == nullptr)
        {
            Logger::error("Failed to convert fd %d to FILE: %d", fd, errno);
        }
    }
}
*/

void
Tsdb::get_range(Timestamp tstamp, TimeRange& range)
{
    Timestamp start = (tstamp / tsdb_rotation_freq) * tsdb_rotation_freq;
    range.init(start, start + tsdb_rotation_freq);
}

Mapping *
Tsdb::get_or_add_mapping(TagOwner& dp)
{
    // cache per thread; may need a way (config) to disable it?
    //thread_local static std::map<const char*,Mapping*,cstr_less> cache;
    //thread_local static std::unordered_map<const char*,Mapping*,hash_func,eq_func> cache;
    //thread_local static tsl::robin_map<const char*, Mapping*, hash_func, eq_func> cache;

    const char *metric = dp.get_tag_value(METRIC_TAG_NAME);

    if (metric == nullptr)
    {
        Logger::warn("dp without metric");
        return nullptr;
    }

    auto result = thread_local_cache.find(metric);
    if (result != thread_local_cache.end())
    {
        Mapping *m = result->second;

        if (m->get_tsdb_const() == this)
        {
            return m;
        }
    }

    Mapping *mapping;

    {
        std::lock_guard<std::mutex> guard(m_lock);

        auto result1 = m_map.find(metric);

        // TODO: this is not thread-safe!
        if ((result1 == m_map.end()) && ((m_mode & TSDB_MODE_READ) == 0))
        {
            ensure_readable();
            result1 = m_map.find(metric);
        }

        if (result1 == m_map.end())
        {
            mapping =
                (Mapping*)MemoryManager::alloc_recyclable(RecyclableType::RT_MAPPING);
            mapping->init(metric, this);
            m_map[mapping->m_metric] = mapping;
        }
        else
        {
            mapping = result1->second;
        }
    }

    ASSERT(mapping->m_metric != nullptr);
    thread_local_cache[mapping->m_metric] = mapping;

    return mapping;
}

Mapping *
Tsdb::get_or_add_mapping2(DataPoint& dp)
{
    // cache per thread; may need a way (config) to disable it?
    //thread_local static std::map<const char*,Mapping*,cstr_less> cache;
    //thread_local static std::unordered_map<const char*,Mapping*,hash_func,eq_func> cache;
    //thread_local static tsl::robin_map<const char*, Mapping*, hash_func, eq_func> cache;

    const char *metric = dp.get_metric();
    ASSERT(metric != nullptr);

    auto result = thread_local_cache.find(metric);
    if (result != thread_local_cache.end())
    {
        Mapping *m = result->second;
        ASSERT(m->m_metric != nullptr);
        ASSERT(std::strcmp(metric, m->m_metric) == 0);
        if (m->get_tsdb_const() == this) return m;
        thread_local_cache.erase(m->m_metric);
        ASSERT(thread_local_cache.find(m->m_metric) == thread_local_cache.end());
        m->dec_ref_count();
    }

    Mapping *mapping;

    {
        std::lock_guard<std::mutex> guard(m_lock);
        auto result1 = m_map.find(metric);

/*
        if ((result1 == m_map.end()) && ((m_mode & TSDB_MODE_READ) == 0))
        {
            //ensure_readable();
            result1 = m_map.find(metric);
        }
*/

        if (result1 == m_map.end())
        {
            mapping =
                (Mapping*)MemoryManager::alloc_recyclable(RecyclableType::RT_MAPPING);
            mapping->init(metric, this);
            m_map[mapping->m_metric] = mapping;
        }
        else
        {
            mapping = result1->second;
            ASSERT(mapping->m_ref_count >= 1);
        }

        mapping->inc_ref_count();
        ASSERT(mapping->get_tsdb_const() == this);
        ASSERT(mapping->m_ref_count >= 2);
    }

    ASSERT(mapping->get_tsdb_const() == this);
    ASSERT(mapping->m_metric != nullptr);
    ASSERT(strcmp(mapping->m_metric, metric) == 0);
    thread_local_cache[mapping->m_metric] = mapping;

    return mapping;
}

bool
Tsdb::add(DataPoint& dp)
{
    ASSERT(m_time_range.in_range(dp.get_timestamp()));

    Mapping *mapping = get_or_add_mapping2(dp);
    bool success;

    if (mapping != nullptr)
    {
        success = mapping->add(dp);
        //m_load_time = ts_now_sec();
    }
    else
    {
        success = false;
    }

    return success;
}

bool
Tsdb::add_batch(DataPointSet& dps)
{
/*
    if ((m_mode & TSDB_MODE_WRITE) == 0)
    {
        char buff[1024];
        Logger::warn("out of order dps dropped: %s", dps.c_str(buff, sizeof(buff)));
        return;
    }
*/
    ASSERT(! m_page_mgrs.empty());

    Mapping *mapping = get_or_add_mapping(dps);
    bool success;

    if (mapping != nullptr)
    {
        success = mapping->add_batch(dps);
        //m_load_time = ts_now_sec();
    }
    else
    {
        success = false;
    }

    return success;
}

bool
Tsdb::add_data_point(DataPoint& dp, bool forward)
{
    ASSERT(m_time_range.in_range(dp.get_timestamp()));

    Mapping *mapping = get_or_add_mapping2(dp);
    bool success;

    if (mapping != nullptr)
        success = mapping->add_data_point(dp, forward);
    else
        success = false;

    return success;
}

void
Tsdb::query_for_ts(const char *metric, Tag *tags, std::unordered_set<TimeSeries*>& ts)
{
    Mapping *mapping = nullptr;

    {
        std::lock_guard<std::mutex> guard(m_lock);

        ASSERT((m_mode & TSDB_MODE_READ) != 0);
/*
        if ((m_mode & TSDB_MODE_READ) == 0)
        {
            m_mode |= TSDB_MODE_READ;
            load_from_disk_no_lock();
        }
*/

        auto result = m_map.find(metric);
        if (result != m_map.end())
        {
            mapping = result->second;
            ASSERT(result->first == mapping->m_metric);
        }
    }

    if (mapping != nullptr)
    {
        mapping->query_for_ts(tags, ts);
    }
}

// prepare this Tsdb for query (AND writes too!)
void
Tsdb::ensure_readable(bool count)
{
    bool readable = true;

    {
        ReadLock guard(m_load_lock);

        if ((m_mode & TSDB_MODE_READ) == 0)
            readable = false;
//        else
//            m_load_time = ts_now_sec();

        if (count)
            inc_count();
    }

    if (! readable)
    {
        WriteLock guard(m_load_lock);

        if ((m_mode & TSDB_MODE_READ) == 0)
        {
            m_mode |= TSDB_MODE_READ;
            load_from_disk_no_lock();
        }
    }
}

// This will make tsdb read-only!
void
Tsdb::flush(bool sync)
{
    for (auto it = m_map.begin(); it != m_map.end(); it++)
    {
        Mapping *mapping = it->second;
        mapping->flush(false);
        ASSERT(it->first == mapping->m_metric);
    }

    m_meta_file.flush();

    std::lock_guard<std::mutex> guard(m_pm_lock);

    for (PageManager *pm: m_page_mgrs)
    {
        pm->flush(sync);
    }

    m_mode &= ~TSDB_MODE_WRITE_CHECKPOINT;
}

void
Tsdb::set_check_point()
{
    for (auto it = m_map.begin(); (it != m_map.end()) && (!g_shutdown_requested); it++)
    {
        Mapping *mapping = it->second;
        mapping->set_check_point();
        ASSERT(it->first == mapping->m_metric);
    }

    m_meta_file.flush();

    std::lock_guard<std::mutex> guard(m_pm_lock);

    for (PageManager *pm: m_page_mgrs)
    {
        if (g_shutdown_requested) break;
        pm->persist();
    }

    m_mode &= ~TSDB_MODE_CHECKPOINT;
}

//bool
//Tsdb::is_mmapped(PageInfo *page_info) const
//{
    //return (m_page_mgr.is_mmapped(page_info));
//}

void
Tsdb::shutdown()
{
    //std::lock_guard<std::mutex> guard(m_tsdb_lock);
    WriteLock guard(m_tsdb_lock);

    for (Tsdb *tsdb: m_tsdbs)
    {
        {
            WriteLock unload_guard(tsdb->m_load_lock);
            std::lock_guard<std::mutex> tsdb_guard(tsdb->m_lock);
            if (! tsdb->is_read_only()) tsdb->flush(true);
        }

        delete tsdb;
    }

    m_tsdbs.clear();
    CheckPointManager::close();
    Logger::info("Tsdb::shutdown complete");
}

PageManager *
Tsdb::create_page_manager(int id)
{
    if (id < 0)
        id = m_page_mgrs.empty() ? 0 : m_page_mgrs.back()->get_id() + 1;
    PageManager *pm = new PageManager(m_time_range, id);
    ASSERT(pm != nullptr);
    ASSERT(m_page_mgrs.empty() || (m_page_mgrs.back()->get_id() < pm->get_id()));
    m_page_mgrs.push_back(pm);
    return pm;
}

PageInfo *
Tsdb::get_free_page(bool out_of_order)
{
    std::lock_guard<std::mutex> guard(m_pm_lock);
    PageManager *pm;

    if (m_page_mgrs.empty())
        pm = create_page_manager();
    else
        pm = m_page_mgrs.back();

    ASSERT(pm->is_open());
    PageInfo *pi = pm->get_free_page(this, out_of_order);
    ASSERT(pi != nullptr);
    return pi;
}

PageInfo *
Tsdb::get_free_page_on_disk(bool out_of_order)
{
    std::lock_guard<std::mutex> guard(m_pm_lock);
    PageManager *pm;

    if (m_page_mgrs.empty())
        pm = create_page_manager();
    else
        pm = m_page_mgrs.back();

    ASSERT(pm->is_open());
    PageInfo *pi = pm->get_free_page_on_disk(this, out_of_order);

    if (pi == nullptr)
    {
        // We need a new mmapp'ed file!
        ASSERT(pm->is_full());
        pm = create_page_manager();
        ASSERT(pm->is_open());
        ASSERT(m_time_range.contains(pm->get_time_range()));
        ASSERT(pm->get_time_range().contains(m_time_range));
        pi = pm->get_free_page_on_disk(this, out_of_order);
    }

    ASSERT(pi != nullptr);
    return pi;
}

PageInfo *
Tsdb::get_free_page_for_compaction()
{
    PageInfo *info = nullptr;

    if (! m_temp_page_mgrs.empty())
        info = m_temp_page_mgrs.back()->get_free_page_for_compaction(this);

    if (info == nullptr)
    {
        int id = m_temp_page_mgrs.empty() ? 0 : m_temp_page_mgrs.back()->get_id() + 1;
        PageManager *pm = new PageManager(m_time_range, id, true);
        m_temp_page_mgrs.push_back(pm);
        info = pm->get_free_page_for_compaction(this);
    }

    return info;
}

PageInfo *
Tsdb::get_the_page_on_disk(PageCount id, PageCount header_index)
{
    PageManager *pm = get_page_manager(id);

    if (pm == nullptr)
        pm = create_page_manager(id);

    ASSERT(pm->get_id() == id);
    PageInfo *pi = pm->get_the_page_on_disk(header_index);

    ASSERT(pi != nullptr);
    return pi;
}

Tsdb *
Tsdb::search(Timestamp tstamp)
{
    if (! m_tsdbs.empty())
    {
        // TODO: binary search?
        for (int i = m_tsdbs.size() - 1; i >= 0; i--)
        {
            Tsdb *tsdb = m_tsdbs[i];
            if (tsdb->in_range(tstamp)) return tsdb;
        }
    }

    return nullptr;
}

Tsdb *
Tsdb::inst(Timestamp tstamp, bool create)
{
    Tsdb *tsdb = nullptr;

    {
        ReadLock guard(m_tsdb_lock);
        tsdb = Tsdb::search(tstamp);
    }

    if (tsdb != nullptr) return tsdb;

    // create one
    if (create)
    {
        WriteLock guard(m_tsdb_lock);
        tsdb = Tsdb::search(tstamp);  // search again to avoid race condition
        if (tsdb == nullptr)
        {
            TimeRange range;
            Tsdb::get_range(tstamp, range);
            tsdb = Tsdb::create(range, false);  // create new
        }
    }

    return tsdb;
}

bool
Tsdb::load_from_disk()
{
    std::lock_guard<std::mutex> guard(m_lock);
    return load_from_disk_no_lock();
}

bool
Tsdb::load_from_disk_no_lock()
{
    Meter meter(METRIC_TICKTOCK_TSDB_LOAD_TOTAL_MS);

    if (m_meta_file.is_open())
        return true;    // already loaded

    bool success = true;

    for (PageManager *pm: m_page_mgrs)
    {
        if (! pm->is_open())
            success = pm->reopen() && success;
    }

    for (PageCount id = m_page_mgrs.size(); ; id++)
    {
        std::string file_name = get_file_name(m_time_range, std::to_string(id));
        if (! file_exists(file_name)) break;
        PageManager *pm = new PageManager(m_time_range, id);
        success = pm->reopen() && success;
        m_page_mgrs.push_back(pm);
    }

    if (! success) return false;

    // check/set compacted flag
    bool compacted = ! m_page_mgrs.empty();
    for (PageManager *pm: m_page_mgrs)
    {
        if (! pm->is_compacted())
        {
            compacted = false;
            break;
        }
    }

    ASSERT(m_map.empty());
    m_meta_file.load(this);
    m_meta_file.open(); // open for append

    m_mode |= TSDB_MODE_READ;
    if (compacted) m_mode |= TSDB_MODE_COMPACTED;
    m_load_time = ts_now_sec();
    Logger::info("Loaded %T (lt=%" PRIu64 ")", this, m_load_time.load());
    return true;
}

void
Tsdb::insts(const TimeRange& range, std::vector<Tsdb*>& tsdbs)
{
    ReadLock guard(m_tsdb_lock);
    int i, size = m_tsdbs.size();
    if (size == 0) return;

    Timestamp begin = m_tsdbs[0]->m_time_range.get_from();
    Timestamp end = m_tsdbs[size-1]->m_time_range.get_to();

    if (end < range.get_from()) return;
    if (range.get_to() < begin) return;

    Timestamp duration = (end - begin) / (Timestamp)size;

    int lower, upper;

    // estimate lower bound
    if (range.get_from() < begin)
        lower = 0;
    else
    {
        lower = (range.get_from() - begin) / duration;
        if (lower >= size) lower = size - 1;
    }

    // estimate upper bound
    if (end <= range.get_to())
        upper = size - 1;
    else
    {
        upper = (range.get_to() - begin) / duration;
        if (upper >= size) upper = size - 1;
    }

    // adjust lower bound
    Tsdb *tsdb = m_tsdbs[lower];

    while (range.get_from() < tsdb->m_time_range.get_from())
    {
        if (lower == 0) break;
        lower--;
        tsdb = m_tsdbs[lower];
    }

    // adjust upper bound
    tsdb = m_tsdbs[upper];

    while (tsdb->m_time_range.get_to() < range.get_to())
    {
        if (upper == (size-1)) break;
        upper++;
        tsdb = m_tsdbs[upper];
    }

    for (i = lower; i <= upper; i++)
    {
        tsdb = m_tsdbs[i];
        if (tsdb->in_range(range))
            tsdbs.push_back(tsdb);
    }
}

bool
Tsdb::http_api_put_handler(HttpRequest& request, HttpResponse& response)
{
    Tsdb* tsdb = nullptr;
    char *curr = request.content;
    bool success = true;

    AppendLog::inst()->append(request.content, request.length);

    ReadLock *guard = nullptr;

    while ((curr != nullptr) && (*curr != 0))
    {
        DataPoint dp;

        if (*curr == ';') curr++;
        curr = dp.from_http(curr);

        if ((tsdb == nullptr) || !(tsdb->in_range(dp.get_timestamp())))
        {
            if (tsdb != nullptr)
                tsdb->m_mode |= TSDB_MODE_CHECKPOINT;
            if (guard != nullptr) delete guard;
            tsdb = Tsdb::inst(dp.get_timestamp());
            guard = new ReadLock(tsdb->m_load_lock);    // prevent from unloading
            if (! (tsdb->m_mode & TSDB_MODE_READ))
            {
                if (! tsdb->load_from_disk())
                {
                    success = false;
                    break;
                }
                tsdb->m_mode |= (TSDB_MODE_READ_WRITE | TSDB_MODE_CHECKPOINT);
            }
            else
            {
                tsdb->m_mode |= TSDB_MODE_WRITE_CHECKPOINT;
                tsdb->m_load_time = ts_now_sec();
                ASSERT(tsdb->m_meta_file.is_open());
            }
        }

        success = tsdb->add(dp) && success;
    }

    if (tsdb != nullptr)
        tsdb->m_mode |= TSDB_MODE_CHECKPOINT;
    if (guard != nullptr) delete guard;
    response.status_code = (success ? 200 : 500);
    response.content_length = 0;

    return success;
}

bool
Tsdb::http_api_put_handler_json(HttpRequest& request, HttpResponse& response)
{
    char *curr = strchr(request.content, '[');

    if (curr == nullptr)
    {
        response.init(400, HttpContentType::PLAIN);
        return false;
    }

    Tsdb* tsdb = nullptr;
    bool success = true;

    AppendLog::inst()->append(request.content, request.length);

    ReadLock *guard = nullptr;

    while ((*curr != ']') && (*curr != 0))
    {
        DataPoint dp;
        curr = dp.from_json(curr+1);
        if (curr == nullptr) break;

        //char buff[1024];
        //Logger::info("dp: %s", dp.c_str(buff, sizeof(buff)));

        if ((tsdb == nullptr) || !(tsdb->in_range(dp.get_timestamp())))
        {
            if (tsdb != nullptr)
                tsdb->m_mode |= TSDB_MODE_CHECKPOINT;
            if (guard != nullptr) delete guard;
            tsdb = Tsdb::inst(dp.get_timestamp());
            guard = new ReadLock(tsdb->m_load_lock);    // prevent from unloading
            if (! (tsdb->m_mode & TSDB_MODE_READ))
            {
                if (! tsdb->load_from_disk())
                {
                    success = false;
                    break;
                }
                tsdb->m_mode |= (TSDB_MODE_READ_WRITE | TSDB_MODE_CHECKPOINT);
            }
            else
            {
                tsdb->m_mode |= TSDB_MODE_WRITE_CHECKPOINT;
                tsdb->m_load_time = ts_now_sec();
            }
        }

        success = tsdb->add(dp) && success;
        while (isspace(*curr)) curr++;
    }

    if (tsdb != nullptr)
        tsdb->m_mode |= TSDB_MODE_CHECKPOINT;
    if (guard != nullptr) delete guard;
    response.init((success ? 200 : 500), HttpContentType::PLAIN);
    return success;
}

bool
Tsdb::http_api_put_handler_plain(HttpRequest& request, HttpResponse& response)
{
    Logger::trace("Entered http_api_put_handler_plain()...");

    Tsdb* tsdb = nullptr;
    char *curr = request.content;
    bool forward = request.forward;
    bool success = true;

    // is the the 'version' command?
    if (request.length <= 10)
    {
        if ((request.length == 8) && (strncmp(curr, "version\n", 8) == 0))
        {
            return HttpServer::http_get_api_version_handler(request, response);
        }
        else if ((request.length == 6) && (strncmp(curr, "stats\n", 6) == 0))
        {
            return HttpServer::http_get_api_stats_handler(request, response);
        }
        else if ((request.length == 5) && (strncmp(curr, "help\n", 5) == 0))
        {
            return HttpServer::http_get_api_help_handler(request, response);
        }
        else if ((request.length == 10) && (strncmp(curr, "diediedie\n", 10) == 0))
        {
            char buff[10];
            std::strcpy(buff, "cmd=stop");
            request.params = buff;
            return Admin::http_post_api_admin_handler(request, response);
        }
    }

    response.content_length = 0;
    AppendLog::inst()->append(request.content, request.length);

    // safety measure
    curr[request.length] = ' ';
    curr[request.length+1] = '\n';
    curr[request.length+2] = '0';

    ReadLock *guard = nullptr;

    while ((curr != nullptr) && (*curr != 0))
    {
        DataPoint dp;

        if (std::isspace(*curr)) break;
        if (UNLIKELY(std::strncmp(curr, "put ", 4) != 0))
        {
            if (std::strncmp(curr, "version\n", 8) == 0)
            {
                curr += 8;
                HttpServer::http_get_api_version_handler(request, response);
            }
            else if (std::strncmp(curr, "cp ", 3) == 0)
            {
                curr += 3;
                char *cp = curr;
                curr = strchr(curr, '\n');
                if (curr == nullptr) break;
                *curr = 0;
                curr++;

                CheckPointManager::add(cp);
            }
            else if (std::strncmp(curr, DONT_FORWARD, std::strlen(DONT_FORWARD)) == 0)
            {
                int len = std::strlen(DONT_FORWARD);
                curr += len;
                forward = false;
                response.init(200, HttpContentType::PLAIN, len, DONT_FORWARD);
            }
            else
            {
                curr = strchr(curr, '\n');
                if (curr == nullptr) break;
                curr++;
            }
            if ((curr - request.content) > request.length) break;
            continue;
        }

        curr += 4;
        bool ok = dp.from_plain(curr);

        if (! ok) { success = false; break; }

        if ((tsdb == nullptr) || !(tsdb->in_range(dp.get_timestamp())))
        {
            if (tsdb != nullptr)
            {
                tsdb->m_mode |= TSDB_MODE_CHECKPOINT;
                if ((curr - request.content) > request.length)
                {
                    // most likely the last line was cut off half way
                    success = false;
                    break;
                }
                if (forward)
                    success = tsdb->submit_data_points() && success; // flush
            }
            if (guard != nullptr) delete guard;
            tsdb = Tsdb::inst(dp.get_timestamp());
            guard = new ReadLock(tsdb->m_load_lock);    // prevent from unloading
            if (! (tsdb->m_mode & TSDB_MODE_READ))
            {
                if (! tsdb->load_from_disk())
                {
                    success = false;
                    break;
                }
                tsdb->m_mode |= (TSDB_MODE_READ_WRITE | TSDB_MODE_CHECKPOINT);
            }
            else
            {
                tsdb->m_mode |= TSDB_MODE_WRITE_CHECKPOINT;
                tsdb->m_load_time = ts_now_sec();
                ASSERT(tsdb->m_meta_file.is_open());
            }
        }

        ASSERT(tsdb != nullptr);
        ASSERT(tsdb->m_meta_file.is_open());

        //if (forward)
            //success = tsdb->add_data_point(dp) && success;
        //else
            //success = tsdb->add(dp) && success;
        ASSERT((tsdb->m_mode & TSDB_MODE_READ_WRITE) == TSDB_MODE_READ_WRITE);
        success = tsdb->add_data_point(dp, forward) && success;
    }

    if (forward && (tsdb != nullptr))
        success = tsdb->submit_data_points() && success; // flush
    if (tsdb != nullptr)
        tsdb->m_mode |= TSDB_MODE_CHECKPOINT;
    if (guard != nullptr) delete guard;
    response.init((success ? 200 : 500), HttpContentType::PLAIN);

    return success;
}

bool
Tsdb::http_get_api_suggest_handler(HttpRequest& request, HttpResponse& response)
{
    size_t buff_size = MemoryManager::get_network_buffer_size() - 6;

    JsonMap params;
    request.parse_params(params);

    auto search = params.find("type");
    if (search == params.end())
    {
        response.init(400, HttpContentType::PLAIN);
        return false;
    }
    const char *type = search->second->to_string();

    search = params.find("q");
    if (search == params.end())
    {
        response.init(400, HttpContentType::PLAIN);
        return false;
    }
    const char *prefix = search->second->to_string();

    int max = 1000;
    search = params.find("max");
    if (search != params.end())
    {
        max = std::atoi(search->second->to_string());
    }

    JsonParser::free_map(params);
    Logger::debug("type = %s, prefix = %s, max = %d", type, prefix, max);

    std::set<std::string> suggestions;

    if (std::strcmp(type, "metrics") == 0)
    {
        ReadLock guard(m_tsdb_lock);

        for (Tsdb *tsdb: m_tsdbs)
        {
            std::lock_guard<std::mutex> tsdb_guard(tsdb->m_lock);

            if ((tsdb->m_mode & TSDB_MODE_READ) == 0) continue;

            for (auto it = tsdb->m_map.begin(); it != tsdb->m_map.end(); it++)
            {
                const char *metric = it->first;

                if (starts_with(metric, prefix))
                {
                    suggestions.insert(std::string(metric));
                    if (suggestions.size() >= max) break;
                }
            }

            if (suggestions.size() >= max) break;
        }
    }
    else if (std::strcmp(type, "tagk") == 0)
    {
        ReadLock guard(m_tsdb_lock);

        for (Tsdb *tsdb: m_tsdbs)
        {
            std::lock_guard<std::mutex> tsdb_guard(tsdb->m_lock);

            if ((tsdb->m_mode & TSDB_MODE_READ) == 0) continue;

            for (auto it = tsdb->m_map.begin(); it != tsdb->m_map.end(); it++)
            {
                Mapping *mapping = it->second;
                ASSERT(it->first == mapping->m_metric);

                ReadLock mapping_guard(mapping->m_lock);

                for (auto it2 = mapping->m_map.begin(); it2 != mapping->m_map.end(); it2++)
                {
                    TimeSeries *ts = it2->second;
                    ts->get_keys(suggestions);
                }
            }

            if (suggestions.size() >= max) break;
        }
    }
    else if (std::strcmp(type, "tagv") == 0)
    {
        ReadLock guard(m_tsdb_lock);

        for (Tsdb *tsdb: m_tsdbs)
        {
            std::lock_guard<std::mutex> tsdb_guard(tsdb->m_lock);

            if ((tsdb->m_mode & TSDB_MODE_READ) == 0) continue;

            for (auto it = tsdb->m_map.begin(); it != tsdb->m_map.end(); it++)
            {
                Mapping *mapping = it->second;
                ASSERT(it->first == mapping->m_metric);

                ReadLock mapping_guard(mapping->m_lock);

                for (auto it2 = mapping->m_map.begin(); it2 != mapping->m_map.end(); it2++)
                {
                    TimeSeries *ts = it2->second;
                    ts->get_values(suggestions);
                }
            }

            if (suggestions.size() >= max) break;
        }
    }
    else
    {
        response.init(400, HttpContentType::PLAIN);
        Logger::warn("Unrecognized suggest type: %s", type);
        return false;
    }

    char* buff = MemoryManager::alloc_network_buffer();
    int n = JsonParser::to_json(suggestions, buff, buff_size);
    response.init(200, HttpContentType::JSON, n, buff);
    MemoryManager::free_network_buffer(buff);

    return true;
}

void
Tsdb::append_meta_all()
{
    for (const auto& t: m_map)
    {
        Mapping *mapping = t.second;
        ASSERT(t.first == mapping->m_metric);

        for (const auto& m: mapping->m_map)
        {
            TimeSeries *ts = m.second;
            ts->append_meta_all(m_meta_file);
        }
    }
}

void
Tsdb::init()
{
    std::string data_dir = Config::get_str(CFG_TSDB_DATA_DIR, CFG_TSDB_DATA_DIR_DEF);
    DIR *dir;
    struct dirent *dir_ent;

    Logger::info("Loading data from %s", data_dir.c_str());

    CheckPointManager::init();
    PartitionManager::init();

    tsdb_rotation_freq =
        Config::get_time(CFG_TSDB_ROTATION_FREQUENCY, TimeUnit::SEC, CFG_TSDB_ROTATION_FREQUENCY_DEF);
    if (g_tstamp_resolution_ms)
        tsdb_rotation_freq *= 1000L;
    if (tsdb_rotation_freq < 1) tsdb_rotation_freq = 1;

    // check if we have enough disk space
    PageCount page_count =
        Config::get_int(CFG_TSDB_PAGE_COUNT, CFG_TSDB_PAGE_COUNT_DEF);
    uint64_t avail = get_disk_available_blocks(data_dir);

    if (avail <= page_count)
    {
        Logger::error("Not enough disk space at %s (%" PRIu64 " <= %ld)",
            data_dir.c_str(), avail, page_count);
    }
    else if (avail <= (2 * page_count))
    {
        Logger::warn("Low disk space at %s", data_dir.c_str());
    }

    compact2();

    dir = opendir(data_dir.c_str());

    if (dir != nullptr)
    {
        while (dir_ent = readdir(dir))
        {
            //if (starts_with(dir_ent->d_name, '.')) continue;
            if (! ends_with(dir_ent->d_name, ".meta")) continue;

            // file name should be in the following format:
            // 1564401600.1564408800.meta
            std::vector<std::string> tokens;
            tokenize(dir_ent->d_name, tokens, '.');
            if (tokens.size() != 3) continue;

            // these are always in seconds
            Timestamp start = std::stoull(tokens[0].c_str());
            Timestamp end = std::stoull(tokens[1].c_str());

            if (g_tstamp_resolution_ms)
            {
                start *= 1000L;
                end *= 1000L;
            }

            TimeRange range(start, end);
            Tsdb *tsdb = Tsdb::create(range, true); // create existing
            ASSERT(tsdb != nullptr);
            Logger::trace("loaded tsdb with %d Mappings", tsdb->m_map.size());
            //m_tsdbs.push_back(tsdb);
        }

        closedir(dir);

        std::sort(m_tsdbs.begin(), m_tsdbs.end(), tsdb_less());
    }

    Task task;
    task.doit = &Tsdb::rotate;
    int freq_sec = Config::get_time(CFG_TSDB_FLUSH_FREQUENCY, TimeUnit::SEC, CFG_TSDB_FLUSH_FREQUENCY_DEF);
    if (freq_sec < 1) freq_sec = 1;
    Timer::inst()->add_task(task, freq_sec, "tsdb_flush");
    Logger::info("Will try to rotate tsdb every %d secs.", freq_sec);

    task.doit = &Tsdb::compact;
    task.data.integer = 0;  // indicates this is from scheduled task (vs. interactive cmd)
    freq_sec = Config::get_time(CFG_TSDB_COMPACT_FREQUENCY, TimeUnit::SEC, CFG_TSDB_COMPACT_FREQUENCY_DEF);
    if (freq_sec > 0)
    {
        Timer::inst()->add_task(task, freq_sec, "tsdb_compact");
        Logger::info("Will try to compact tsdb every %d secs.", freq_sec);
    }
}

std::string
Tsdb::get_file_name(const TimeRange& range, std::string ext, bool temp)
{
    char buff[PATH_MAX];
    snprintf(buff, sizeof(buff), "%s/%" PRIu64 ".%" PRIu64 ".%s%s",
        Config::get_str(CFG_TSDB_DATA_DIR,CFG_TSDB_DATA_DIR_DEF).c_str(),
        range.get_from_sec(),
        range.get_to_sec(),
        ext.c_str(),
        temp ? ".temp" : "");
    return std::string(buff);
}

void
Tsdb::add_ts(std::string& metric, std::string& key, PageCount file_id, PageCount header_index)
{
    Mapping *mapping;

    auto search = m_map.find(metric.c_str());

    if (search != m_map.end())
    {
        // found
        mapping = search->second;
        ASSERT(search->first == mapping->m_metric);
    }
    else
    {
        mapping =
            (Mapping*)MemoryManager::alloc_recyclable(RecyclableType::RT_MAPPING);
        mapping->init(metric.c_str(), this);
        m_map[mapping->m_metric] = mapping;
    }

    PageInfo *info = get_the_page_on_disk(file_id, header_index);

    if (info->is_empty())
        MemoryManager::free_recyclable(info);
    else
        mapping->add_ts(this, metric, key, info);
}


int
Tsdb::get_metrics_count()
{
    int count = 0;
    //std::lock_guard<std::mutex> guard(m_tsdb_lock);
    ReadLock guard(m_tsdb_lock);

    for (Tsdb *tsdb: m_tsdbs)
    {
        std::lock_guard<std::mutex> guard(tsdb->m_lock);
        count += tsdb->m_map.size();
    }

    return count;
}

int
Tsdb::get_dp_count()
{
    int count = 0;
    //std::lock_guard<std::mutex> guard(m_tsdb_lock);
    ReadLock guard(m_tsdb_lock);

    for (Tsdb *tsdb: m_tsdbs)
    {
        std::lock_guard<std::mutex> guard(tsdb->m_lock);

        //if (! tsdb->m_loaded) continue;
        if ((tsdb->m_mode & TSDB_MODE_READ) == 0) continue;

        for (auto it = tsdb->m_map.begin(); it != tsdb->m_map.end(); it++)
        {
            count += it->second->get_dp_count();
        }
    }

    return count;
}

int
Tsdb::get_ts_count()
{
    int count = 0;
    Tsdb *tsdb = nullptr;

    {
        //std::lock_guard<std::mutex> guard(m_tsdb_lock);
        ReadLock guard(m_tsdb_lock);
        if (! m_tsdbs.empty()) tsdb = m_tsdbs.back();
    }

    if (tsdb != nullptr)
    {
        std::lock_guard<std::mutex> guard(tsdb->m_lock);

        //if (! tsdb->m_loaded) return count;
        if ((tsdb->m_mode & TSDB_MODE_READ) == 0) return count;

        for (auto it = tsdb->m_map.begin(); it != tsdb->m_map.end(); it++)
        {
            count += it->second->get_ts_count();
        }
    }

    return count;
}

int
Tsdb::get_page_count(bool ooo)
{
    int count = 0;
    ReadLock guard(m_tsdb_lock);

    for (Tsdb *tsdb: m_tsdbs)
    {
        std::lock_guard<std::mutex> guard(tsdb->m_lock);

        for (auto it = tsdb->m_map.begin(); it != tsdb->m_map.end(); it++)
        {
            count += it->second->get_page_count(ooo);
        }
    }

    return count;
}

int
Tsdb::get_data_page_count()
{
    int count = 0;
    ReadLock guard(m_tsdb_lock);

    for (Tsdb *tsdb: m_tsdbs)
    {
        std::lock_guard<std::mutex> guard1(tsdb->m_lock);
        std::lock_guard<std::mutex> guard2(tsdb->m_pm_lock);

        for (auto pm: tsdb->m_page_mgrs)
        {
            count += pm->get_data_page_count();
        }
    }

    return count;
}

double
Tsdb::get_page_percent_used()
{
    if ((m_mode & TSDB_MODE_READ) == 0) return 0.0;

    std::lock_guard<std::mutex> guard(m_pm_lock);

    if (m_page_mgrs.empty()) return 0.0;

    double pct_used = 0.0;

    for (const PageManager *pm: m_page_mgrs)
    {
        pct_used += pm->get_page_percent_used();
    }

    return pct_used / m_page_mgrs.size();
}

void
Tsdb::unload()
{
    WriteLock unload_guard(m_load_lock);
    unload_no_lock();
}

// This will archive the tsdb. No write nor read will be possible afterwards.
void
Tsdb::unload_no_lock()
{
    ASSERT(count_is_zero());
    m_meta_file.close();

    for (auto it = m_map.begin(); it != m_map.end(); it++)
    {
        Mapping *mapping = it->second;
        ASSERT(it->first == mapping->m_metric);
        mapping->unload();
        mapping->dec_ref_count();
    }

    m_map.clear();
    ASSERT(m_map.size() == 0);

    std::lock_guard<std::mutex> pm_guard(m_pm_lock);

    for (PageManager *pm: m_page_mgrs)
    {
        delete pm;
    }

    m_page_mgrs.clear();
    m_page_mgrs.shrink_to_fit();

    m_mode &= ~TSDB_MODE_READ_WRITE;
}

bool
Tsdb::rotate(TaskData& data)
{
    if (g_shutdown_requested) return false;

    Meter meter(METRIC_TICKTOCK_TSDB_ROTATE_MS);
    Timestamp now = ts_now();
    std::vector<Tsdb*> tsdbs;
    uint64_t disk_avail = Stats::get_disk_avail();

    TimeRange range(0, now);
    Tsdb::insts(range, tsdbs);

    Logger::debug("[rotate] Checking %d tsdbs.", tsdbs.size());

    // adjust CFG_TSDB_ARCHIVE_THRESHOLD when system available memory is low
    if (Stats::get_avphys_pages() < 1600)
    {
        Timestamp archive_threshold =
            Config::get_time(CFG_TSDB_ARCHIVE_THRESHOLD, TimeUnit::DAY, CFG_TSDB_ARCHIVE_THRESHOLD_DEF);
        Timestamp rotation_freq =
            Config::get_time(CFG_TSDB_ROTATION_FREQUENCY, TimeUnit::DAY, CFG_TSDB_ROTATION_FREQUENCY_DEF);

        if (rotation_freq < 1) rotation_freq = 1;
        uint64_t days = archive_threshold / rotation_freq;

        if (days > 1)
        {
            // reduce CFG_TSDB_ARCHIVE_THRESHOLD by 1 day
            Config::set_value(CFG_TSDB_ARCHIVE_THRESHOLD, std::to_string(days-1)+"d");
            Logger::info("Reducing %s by 1 day", CFG_TSDB_ARCHIVE_THRESHOLD);
        }
    }

    CheckPointManager::take_snapshot();

    uint64_t now_sec = to_sec(now);
    uint64_t thrashing_threshold =
        Config::get_time(CFG_TSDB_THRASHING_THRESHOLD, TimeUnit::SEC, CFG_TSDB_THRASHING_THRESHOLD_DEF);

    for (Tsdb *tsdb: tsdbs)
    {
        if (g_shutdown_requested) break;

        WriteLock unload_guard(tsdb->m_load_lock);
        std::lock_guard<std::mutex> guard(tsdb->m_lock);

        if (! (tsdb->m_mode & TSDB_MODE_READ))
        {
            Logger::debug("[rotate] %T already archived!", tsdb);
            continue;    // already archived
        }

        uint32_t mode = tsdb->mode_of();
        uint64_t load_time = tsdb->m_load_time;

        if (disk_avail < 100000000L)    // TODO: get it from config
            mode &= ~TSDB_MODE_WRITE;

        if (((int64_t)now_sec - (int64_t)load_time) > (int64_t)thrashing_threshold)
        {
            if (! (mode & TSDB_MODE_READ) && tsdb->count_is_zero())
            {
                // archive it
                Logger::info("[rotate] Archiving %T (lt=%" PRIu64 ", now=%" PRIu64 ")", tsdb, load_time, now_sec);
                tsdb->flush(true);
                tsdb->unload_no_lock();
                continue;
            }
<<<<<<< HEAD
            else if (((mode & TSDB_MODE_READ_WRITE) == TSDB_MODE_READ) && (tsdb->m_mode & TSDB_MODE_WRITE))
=======
            //else if (((mode & TSDB_MODE_READ_WRITE) == TSDB_MODE_READ) && (tsdb->m_mode & TSDB_MODE_WRITE))
            else if (! (mode & TSDB_MODE_WRITE) && (tsdb->m_mode & TSDB_MODE_WRITE))
>>>>>>> 1876a45a
            {
                // make it read-only
                Logger::info("[rotate] Flushing tsdb (making it read-only): %T", tsdb);
                tsdb->flush(true);
                continue;
            }
        }

<<<<<<< HEAD
=======
        if (! (mode & TSDB_MODE_READ) && tsdb->count_is_zero())
        {
            //Logger::debug("[rotate] %T SKIPPED to avoid thrashing (lt=%" PRIu64 ")", tsdb, load_time);
            // try to archive individual PageManager.
            for (auto it = tsdb->m_map.begin(); it != tsdb->m_map.end(); it++)
            {
                Mapping *mapping = it->second;
                mapping->flush(true);
                ASSERT(it->first == mapping->m_metric);
            }

            for (PageManager* pm: tsdb->m_page_mgrs)
                pm->try_unload();
        }

>>>>>>> 1876a45a
        if (tsdb->m_mode & TSDB_MODE_CHECKPOINT)
        {
            Logger::debug("[rotate] set_check_point for tsdb: %T, mode = %d, tsdb->mode = %d",
                tsdb, mode, tsdb->m_mode);
            // TODO: do this only if there were writes since last check point
            tsdb->set_check_point();
        }
    }

    CheckPointManager::persist();

    if (Config::exists(CFG_TSDB_RETENTION_THRESHOLD))
        purge_oldest(Config::get_int(CFG_TSDB_RETENTION_THRESHOLD));

    return false;
}

bool
Tsdb::validate(Tsdb *tsdb)
{
    ReadLock guard(m_tsdb_lock);

    for (Tsdb *t: m_tsdbs)
    {
        if (t == tsdb) return true;
    }

    return false;
}

void
Tsdb::purge_oldest(int threshold)
{
    Tsdb *tsdb = nullptr;

    {
        WriteLock guard(m_tsdb_lock);

        if (m_tsdbs.size() <= threshold) return;

        if (! m_tsdbs.empty())
        {
            tsdb = m_tsdbs.front();
            Timestamp now = ts_now_sec();

            if ((now - tsdb->m_load_time) > 7200)   // TODO: config?
            {
                m_tsdbs.erase(m_tsdbs.begin());
            }
            else
            {
                tsdb = nullptr;
            }
        }
    }

    if (tsdb != nullptr)
    {
        Logger::info("[rotate] Purging %T permenantly", tsdb);

        std::lock_guard<std::mutex> guard(tsdb->m_lock);

        tsdb->flush(true);
        tsdb->unload();

        // purge files on disk
        std::string file_name = Tsdb::get_file_name(tsdb->m_time_range, "meta");
        rm_file(file_name);

        for (int i = 0; ; i++)
        {
            file_name = Tsdb::get_file_name(tsdb->m_time_range, std::to_string(i));
            if (! file_exists(file_name)) break;
            rm_file(file_name);
        }

        delete tsdb;
    }
}

bool
Tsdb::compact(TaskData& data)
{
    Tsdb *tsdb = nullptr;
    Meter meter(METRIC_TICKTOCK_TSDB_COMPACT_MS);

    // called from scheduled task? if so, enforce off-hour rule;
    if ((data.integer == 0) && ! is_off_hour()) return false;

    Logger::info("[compact] Finding tsdbs to compact...");

    // Go through all the Tsdbs, from the oldest to the newest,
    // to find the first uncompacted Tsdb to compact.
    {
        ReadLock guard(m_tsdb_lock);

        for (auto it = m_tsdbs.begin(); it != m_tsdbs.end(); it++)
        {
            std::lock_guard<std::mutex> guard((*it)->m_lock);

            // also make sure it's not readable nor writable while we are compacting
            if ((*it)->m_mode & (TSDB_MODE_COMPACTED | TSDB_MODE_READ_WRITE))
                continue;

            ASSERT(! (*it)->m_meta_file.is_open());
            // load from disk to see if it's already compacted
            if (! (*it)->load_from_disk_no_lock()) continue;

            if ((*it)->m_mode & TSDB_MODE_COMPACTED)
            {
                (*it)->unload();
            }
            else    // not compacted yet
            {
                tsdb = *it;
                //m_tsdbs.erase(it);
                break;
            }
        }
    }

    if (tsdb != nullptr)
    {
        WriteLock load_lock(tsdb->m_load_lock);

        if (tsdb->m_mode == TSDB_MODE_READ) // make sure it's not unloaded
        {
            Logger::info("[compact] Found this tsdb to compact: %T", tsdb);
            std::lock_guard<std::mutex> guard(tsdb->m_lock);
            TimeRange range = tsdb->get_time_range();
            MetaFile meta_file(get_file_name(range, "meta", true));

            ASSERT(tsdb->m_temp_page_mgrs.empty());

            // perform compaction
            try
            {
                // create a temporary data file to compact data into

                // cleanup existing temporary files, if any
                std::string temp_files = get_file_name(tsdb->m_time_range, "*", true);
                rm_all_files(temp_files);

                meta_file.open();
                ASSERT(meta_file.is_open());

                for (const auto& t: tsdb->m_map)
                {
                    Mapping *mapping = t.second;
                    ASSERT(t.first == mapping->m_metric);

                    WriteLock guard(mapping->m_lock);

                    for (const auto& m: mapping->m_map)
                    {
                        TimeSeries *ts = m.second;

                        if (std::strcmp(ts->get_key(), m.first) == 0)
                            ts->compact(meta_file);
                    }
                }

                tsdb->unload();
                Logger::info("[compact] 1 Tsdb compacted");
            }
            catch (const std::exception& ex)
            {
                Logger::error("[compact] compaction failed: %s", ex.what());
            }
            catch (...)
            {
                Logger::error("[compact] compaction failed for unknown reasons");
            }

            // mark it as compacted
            tsdb->m_mode |= TSDB_MODE_COMPACTED;
            meta_file.close();

            for (auto mgr: tsdb->m_temp_page_mgrs)
            {
                mgr->shrink_to_fit();
                ASSERT(mgr->is_compacted());
                delete mgr;
            }

            tsdb->m_temp_page_mgrs.clear();
            tsdb->m_temp_page_mgrs.shrink_to_fit();

            try
            {
                // create a file to indicate compaction was successful
                std::string done_name = get_file_name(range, "done", true);
                std::ofstream done_file(done_name);
                done_file.flush();
                done_file.close();
                compact2();
            }
            catch (const std::exception& ex)
            {
                Logger::error("[compact] compaction failed: %s", ex.what());
            }
        }
    }
    else
    {
        Logger::info("[compact] Did not find any appropriate Tsdb to compact.");
    }

    return false;
}

void
Tsdb::compact2()
{
    glob_t result;
    std::string pattern = Config::get_str(CFG_TSDB_DATA_DIR, CFG_TSDB_DATA_DIR_DEF);

    pattern.append("/*.*.done.temp");
    glob(pattern.c_str(), GLOB_TILDE, nullptr, &result);

    std::vector<std::string> done_files;

    for (unsigned int i = 0; i < result.gl_pathc; i++)
    {
        done_files.push_back(std::string(result.gl_pathv[i]));
    }

    globfree(&result);

    for (auto& done_file: done_files)
    {
        Logger::info("Found %s done compactions", done_file.c_str());

        // format: <data-directory>/1614009600.1614038400.done.temp
        ASSERT(ends_with(done_file, ".done.temp"));
        std::string base = done_file.substr(0, done_file.size()-9);

        if (! file_exists(base + "meta.temp"))
        {
            Logger::error("Compaction failed, file %smeta.temp missing!", base.c_str());
            continue;
        }

        // finish compaction data files
        for (int i = 0; ; i++)
        {
            std::string data_file = base + std::to_string(i);
            std::string temp_file = data_file + ".temp";

            bool data_file_exists = file_exists(data_file);
            bool temp_file_exists = file_exists(temp_file);

            if (! data_file_exists && ! temp_file_exists)
                break;

            if (data_file_exists) rm_file(data_file);
            if (temp_file_exists) std::rename(temp_file.c_str(), data_file.c_str());
        }

        // finish compaction meta file
        std::string meta_file = base + "meta";
        std::string temp_file = meta_file + ".temp";

        ASSERT(file_exists(meta_file));
        ASSERT(file_exists(temp_file));
        rm_file(meta_file);
        std::rename(temp_file.c_str(), meta_file.c_str());

        // remove done file
        rm_file(done_file);
    }

    std::string temp_files = Config::get_str(CFG_TSDB_DATA_DIR, CFG_TSDB_DATA_DIR_DEF);
    temp_files.append("/*.temp");
    rm_all_files(temp_files);
}

const char *
Tsdb::c_str(char *buff) const
{
    char tmp[m_time_range.c_size()];
    m_time_range.c_str(tmp);
    sprintf(buff, "tsdb%s[mode=%x]", tmp, m_mode);
    return buff;
}


}<|MERGE_RESOLUTION|>--- conflicted
+++ resolved
@@ -53,7 +53,6 @@
 
 Mapping::Mapping() :
     m_metric(nullptr),
-    //m_tsdb(nullptr),
     m_partition(nullptr),
     m_ref_count(0)
 {
@@ -1957,12 +1956,7 @@
                 tsdb->unload_no_lock();
                 continue;
             }
-<<<<<<< HEAD
-            else if (((mode & TSDB_MODE_READ_WRITE) == TSDB_MODE_READ) && (tsdb->m_mode & TSDB_MODE_WRITE))
-=======
-            //else if (((mode & TSDB_MODE_READ_WRITE) == TSDB_MODE_READ) && (tsdb->m_mode & TSDB_MODE_WRITE))
             else if (! (mode & TSDB_MODE_WRITE) && (tsdb->m_mode & TSDB_MODE_WRITE))
->>>>>>> 1876a45a
             {
                 // make it read-only
                 Logger::info("[rotate] Flushing tsdb (making it read-only): %T", tsdb);
@@ -1971,8 +1965,6 @@
             }
         }
 
-<<<<<<< HEAD
-=======
         if (! (mode & TSDB_MODE_READ) && tsdb->count_is_zero())
         {
             //Logger::debug("[rotate] %T SKIPPED to avoid thrashing (lt=%" PRIu64 ")", tsdb, load_time);
@@ -1988,7 +1980,6 @@
                 pm->try_unload();
         }
 
->>>>>>> 1876a45a
         if (tsdb->m_mode & TSDB_MODE_CHECKPOINT)
         {
             Logger::debug("[rotate] set_check_point for tsdb: %T, mode = %d, tsdb->mode = %d",
